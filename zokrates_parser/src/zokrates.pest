--- conflicted
+++ resolved
@@ -13,17 +13,10 @@
 main_import_directive = { "import" ~ quoted_string ~ ("as" ~ identifier)? }
 import_symbol = { identifier ~ ("as" ~ identifier)? }
 import_symbol_list = _{ import_symbol ~ ("," ~ import_symbol)* }
-<<<<<<< HEAD
 function_definition = {"def" ~ identifier ~ constant_generics_declaration? ~ "(" ~ parameter_list ~ ")" ~ return_types ~ block_statement }
 const_definition = {"const" ~ typed_identifier ~ "=" ~ expression }
 type_definition = {"type" ~ identifier ~ constant_generics_declaration? ~ "=" ~ ty }
-return_types = _{ ( "->" ~ ( "(" ~ type_list ~ ")" | ty ))? }
-=======
-function_definition = {"def" ~ identifier ~ constant_generics_declaration? ~ "(" ~ parameter_list ~ ")" ~ return_types ~ ":" ~ NEWLINE* ~ statement* }
-const_definition = {"const" ~ ty ~ identifier ~ "=" ~ expression ~ NEWLINE*}
-type_definition = {"type" ~ identifier ~ constant_generics_declaration? ~ "=" ~ ty ~ NEWLINE*}
 return_types = _{ ( "->" ~ ( "(" ~ ty_list ~ ")" | ty ))? }
->>>>>>> 99301d75
 constant_generics_declaration = _{ "<" ~ constant_generics_list ~ ">" }
 constant_generics_list = _{ identifier ~ ("," ~ identifier)* }
 
