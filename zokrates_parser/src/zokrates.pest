--- conflicted
+++ resolved
@@ -48,12 +48,8 @@
 expression_list = _{(expression ~ ("," ~ expression)*)?}
 
 expression = { term ~ (op_binary ~ term)* }
-<<<<<<< HEAD
-term = { ("(" ~ expression ~ ")") | conditional_expression | postfix_expression | primary_expression | inline_array_expression | unary_expression }
+term = { ("(" ~ expression ~ ")") | conditional_expression | postfix_expression | primary_expression | inline_array_expression | array_initializer_expression | unary_expression }
 spread = { "..." ~ expression }
-=======
-term = { ("(" ~ expression ~ ")") | conditional_expression | postfix_expression | primary_expression | inline_array_expression | array_initializer_expression | unary_expression }
->>>>>>> b4661888
 
 conditional_expression = { "if" ~ expression ~ "then" ~ expression ~ "else" ~ expression ~ "fi"}
 
@@ -66,14 +62,11 @@
                     | constant
                     }
 
-<<<<<<< HEAD
 inline_array_expression = { "[" ~ inline_array_inner ~ "]" }
 inline_array_inner = _{(spread_or_expression ~ ("," ~ spread_or_expression)*)?}
 spread_or_expression = { spread | expression }
-=======
-inline_array_expression = { "[" ~ expression_list ~ "]" }
 array_initializer_expression = { "[" ~ expression ~ ";" ~ constant ~ "]" }
->>>>>>> b4661888
+
 unary_expression = { op_unary ~ term }
 
 // End Expressions
