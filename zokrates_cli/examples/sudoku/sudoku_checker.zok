// Sudoku of format

// | a11 | a12 || b11 | b12 |
// --------------------------
// | a21 | a22 || b21 | b22 |
// ==========================
// | c11 | c12 || d11 | d12 |
// --------------------------
// | c21 | c22 || d21 | d22 |

// We use a naive encoding of the values as `[1, 2, 3, 4]` and rely on if-else statements to detect duplicates

<<<<<<< HEAD
def countDuplicates(field e11,field e12,field e21,field e22) -> field:
  field mut duplicates = if e11 == e12 then 1 else 0 fi
  duplicates = duplicates + if e11 == e21 then 1 else 0 fi
  duplicates = duplicates + if e11 == e22 then 1 else 0 fi
  duplicates = duplicates + if e12 == e21 then 1 else 0 fi
  duplicates = duplicates + if e12 == e21 then 1 else 0 fi
  duplicates = duplicates + if e21 == e22 then 1 else 0 fi
  return duplicates
=======
def countDuplicates(field e11, field e12, field e21, field e22) -> field {
    field duplicates = e11 == e12 ? 1 : 0;
    duplicates = duplicates + e11 == e21 ? 1 : 0;
    duplicates = duplicates + e11 == e22 ? 1 : 0;
    duplicates = duplicates + e12 == e21 ? 1 : 0;
    duplicates = duplicates + e12 == e21 ? 1 : 0;
    duplicates = duplicates + e21 == e22 ? 1 : 0;
    return duplicates;
}
>>>>>>> 70f4291b

// returns 0 for x in (1..4)
def validateInput(field x) -> bool {
    return (x - 1) * (x - 2) * (x - 3) * (x - 4) == 0;
}

// variables naming: box'row''column'
def main(field a21, field b11, field b22, field c11, field c22, field d21, private field a11, private field a12, private field a22, private field b12, private field b21, private field c12, private field c21, private field d11, private field d12, private field d22) -> bool {

    // validate inputs
    assert(validateInput(a11));
    assert(validateInput(a12));
    assert(validateInput(a21));
    assert(validateInput(a22));

    assert(validateInput(b11));
    assert(validateInput(b12));
    assert(validateInput(b21));
    assert(validateInput(b22));

    assert(validateInput(c11));
    assert(validateInput(c12));
    assert(validateInput(c21));
    assert(validateInput(c22));

    assert(validateInput(d11));
    assert(validateInput(d12));
    assert(validateInput(d21));
    assert(validateInput(d22));

<<<<<<< HEAD
  field mut duplicates = 0 // globally counts duplicate entries in boxes, rows and columns
=======
    field duplicates = 0; // globally counts duplicate entries in boxes, rows and columns
>>>>>>> 70f4291b

    // check box correctness

    // no duplicates
    duplicates = duplicates + countDuplicates(a11, a12, a21, a22);
    duplicates = duplicates + countDuplicates(b11, b12, b21, b22);
    duplicates = duplicates + countDuplicates(c11, c12, c21, c22);
    duplicates = duplicates + countDuplicates(d11, d12, d21, d22);

    // check row correctness

    duplicates = duplicates + countDuplicates(a11, a12, b11, b12);
    duplicates = duplicates + countDuplicates(a21, a22, b21, b22);
    duplicates = duplicates + countDuplicates(c11, c12, d11, d12);
    duplicates = duplicates + countDuplicates(c21, c22, d21, d22);

    // check column correctness

    duplicates = duplicates + countDuplicates(a11, a21, c11, c21);
    duplicates = duplicates + countDuplicates(a12, a22, c12, c22);
    duplicates = duplicates + countDuplicates(b11, b21, d11, d21);
    duplicates = duplicates + countDuplicates(b12, b22, d12, d22);

    // the solution is correct if and only if there are no duplicates
    return duplicates == 0;
}<|MERGE_RESOLUTION|>--- conflicted
+++ resolved
@@ -10,18 +10,8 @@
 
 // We use a naive encoding of the values as `[1, 2, 3, 4]` and rely on if-else statements to detect duplicates
 
-<<<<<<< HEAD
-def countDuplicates(field e11,field e12,field e21,field e22) -> field:
-  field mut duplicates = if e11 == e12 then 1 else 0 fi
-  duplicates = duplicates + if e11 == e21 then 1 else 0 fi
-  duplicates = duplicates + if e11 == e22 then 1 else 0 fi
-  duplicates = duplicates + if e12 == e21 then 1 else 0 fi
-  duplicates = duplicates + if e12 == e21 then 1 else 0 fi
-  duplicates = duplicates + if e21 == e22 then 1 else 0 fi
-  return duplicates
-=======
 def countDuplicates(field e11, field e12, field e21, field e22) -> field {
-    field duplicates = e11 == e12 ? 1 : 0;
+    field mut duplicates = e11 == e12 ? 1 : 0;
     duplicates = duplicates + e11 == e21 ? 1 : 0;
     duplicates = duplicates + e11 == e22 ? 1 : 0;
     duplicates = duplicates + e12 == e21 ? 1 : 0;
@@ -29,7 +19,6 @@
     duplicates = duplicates + e21 == e22 ? 1 : 0;
     return duplicates;
 }
->>>>>>> 70f4291b
 
 // returns 0 for x in (1..4)
 def validateInput(field x) -> bool {
@@ -60,11 +49,7 @@
     assert(validateInput(d21));
     assert(validateInput(d22));
 
-<<<<<<< HEAD
-  field mut duplicates = 0 // globally counts duplicate entries in boxes, rows and columns
-=======
-    field duplicates = 0; // globally counts duplicate entries in boxes, rows and columns
->>>>>>> 70f4291b
+    field mut duplicates = 0; // globally counts duplicate entries in boxes, rows and columns
 
     // check box correctness
 
