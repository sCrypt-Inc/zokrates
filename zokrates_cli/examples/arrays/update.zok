--- conflicted
+++ resolved
@@ -1,13 +1,7 @@
-<<<<<<< HEAD
-def foo(field[3] mut a) -> field:
-	a[1] = 2
-	return a[1]
-=======
-def foo(field[3] a) -> field {
+def foo(field[3] mut a) -> field {
     a[1] = 2;
     return a[1];
 }
->>>>>>> 70f4291b
 
 def main() -> (field, field) {
     field[3] a = [0, 0, 0];
