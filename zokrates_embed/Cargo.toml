[package]
name = "zokrates_embed"
version = "0.1.0"
authors = ["schaeff <thibaut@schaeff.fr>"]
edition = "2018"

[features]
default = []
wasm = ["bellman_ce/wasm", "sapling-crypto_ce/wasm"]
multicore = ["bellman_ce/multicore", "sapling-crypto_ce/multicore"]

[dependencies]
<<<<<<< HEAD
bellman_ce = { git = "https://github.com/matter-labs/bellman/", default-features = false}
=======
bellman_ce = { git = "https://github.com/matter-labs/bellman", rev = "9e35737", default-features = false}
>>>>>>> 65fa7ad7
sapling-crypto_ce = { version = "0.1.1", default-features = false }<|MERGE_RESOLUTION|>--- conflicted
+++ resolved
@@ -10,9 +10,5 @@
 multicore = ["bellman_ce/multicore", "sapling-crypto_ce/multicore"]
 
 [dependencies]
-<<<<<<< HEAD
-bellman_ce = { git = "https://github.com/matter-labs/bellman/", default-features = false}
-=======
 bellman_ce = { git = "https://github.com/matter-labs/bellman", rev = "9e35737", default-features = false}
->>>>>>> 65fa7ad7
 sapling-crypto_ce = { version = "0.1.1", default-features = false }