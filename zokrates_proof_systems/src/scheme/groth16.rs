--- conflicted
+++ resolved
@@ -198,14 +198,8 @@
 
     fn export_scrypt_verifier(vk: <G16 as Scheme<T>>::VerificationKey, alpha_g1_beta_g2: String) -> String {
         
-<<<<<<< HEAD
-
-        let (mut zksnark_template_text, scrypt_pairing_bn256) =
-        (String::from(ZKSNARK_TEMPLATE), scrypt_pairing_lib());
-=======
         let (mut verifier_template_text, mut zksnark_template_text, scrypt_pairing_bn256) =
         (String::from(SCRYPT_CONTRACT_TEMPLATE), String::from(ZKSNARK_TEMPLATE), scrypt_pairing_lib());
->>>>>>> fc6b15e3
 
         let vk_regex = Regex::new(r#"(<%vk%>)"#).unwrap();
         let vk_gamma_abc_len_regex = Regex::new(r#"(<%vk_gamma_abc_length%>)"#).unwrap();
@@ -358,11 +352,7 @@
     static const int N_1 = <%vk_gamma_abc_length%>; // N + 1, gamma_abc length
 
 
-<<<<<<< HEAD
-    static function verify(<%input_argument%>Proof proof) : bool {
-=======
     static function verifyOptimized(<%input_argument%>Proof proof, VerifyingKey vk) : bool {
->>>>>>> fc6b15e3
 
         G1Point vk_x = vk.gamma_abc[0];
 
@@ -378,10 +368,6 @@
 }
 "#;
 
-<<<<<<< HEAD
-=======
-
-
 const SCRYPT_CONTRACT_TEMPLATE: &str = r#"
 contract Verifier {
 
@@ -393,5 +379,4 @@
 }
 "#;
 
->>>>>>> fc6b15e3
 /* =============== end */