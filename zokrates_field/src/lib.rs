//
// @file field.rs
// @author Dennis Kuhnert <dennis.kuhnert@campus.tu-berlin.de>
// @author Jacob Eberhardt <jacob.eberhardt@tu-berlin.de>
// @date 2017

extern crate num_bigint;

#[cfg(feature = "ark")]
use ark_ec::PairingEngine;

#[cfg(feature = "bellman")]
use bellman_ce::pairing::{ff::ScalarEngine, Engine};

use num_bigint::BigUint;
use num_traits::{CheckedDiv, One, Zero};
use serde::{Deserialize, Serialize};
use std::convert::{From, TryFrom};
use std::fmt;
use std::fmt::{Debug, Display};
use std::hash::Hash;
use std::ops::{Add, Div, Mul, Sub};

pub trait Pow<RHS> {
    type Output;
    fn pow(self, _: RHS) -> Self::Output;
}

#[cfg(feature = "bellman")]
pub trait BellmanFieldExtensions {
    /// An associated type to be able to operate with Bellman ff traits
    type BellmanEngine: Engine;

    fn from_bellman(e: <Self::BellmanEngine as ScalarEngine>::Fr) -> Self;
    fn into_bellman(self) -> <Self::BellmanEngine as ScalarEngine>::Fr;
    fn new_fq2(c0: &str, c1: &str) -> <Self::BellmanEngine as Engine>::Fqe;
}

#[cfg(feature = "ark")]
pub trait ArkFieldExtensions {
    /// An associated type to be able to operate with ark ff traits
    type ArkEngine: PairingEngine;

    fn from_ark(e: <Self::ArkEngine as ark_ec::PairingEngine>::Fr) -> Self;
    fn into_ark(self) -> <Self::ArkEngine as ark_ec::PairingEngine>::Fr;
}

pub struct FieldParseError;

impl fmt::Debug for FieldParseError {
    fn fmt(&self, f: &mut fmt::Formatter) -> fmt::Result {
        write!(f, "Failed to parse to field element")
    }
}

pub trait Field:
    From<i32>
    + From<u32>
    + From<usize>
    + From<u128>
    + TryFrom<BigUint, Error = ()>
    + Zero
    + One
    + Clone
    + PartialEq
    + Eq
    + Hash
    + PartialOrd
    + Ord
    + Display
    + Debug
    + Default
    + Hash
    + Add<Self, Output = Self>
    + for<'a> Add<&'a Self, Output = Self>
    + Sub<Self, Output = Self>
    + for<'a> Sub<&'a Self, Output = Self>
    + Mul<Self, Output = Self>
    + for<'a> Mul<&'a Self, Output = Self>
    + CheckedDiv
    + Div<Self, Output = Self>
    + for<'a> Div<&'a Self, Output = Self>
    + Pow<usize, Output = Self>
    + for<'a> Deserialize<'a>
    + Serialize
    + num_traits::CheckedAdd
    + num_traits::CheckedMul
{
    /// Returns this `Field`'s contents as little-endian byte vector
    fn to_byte_vector(&self) -> Vec<u8>;
    /// Returns an element of this `Field` from a little-endian byte vector
    fn from_byte_vector(_: Vec<u8>) -> Self;
    /// Returns this `Field`'s contents as decimal string
    fn to_dec_string(&self) -> String;
    /// Returns the multiplicative inverse, i.e.: self * self.inverse_mul() = Self::one()
    fn inverse_mul(&self) -> Option<Self>;
    /// Returns the smallest value that can be represented by this field type.
    fn min_value() -> Self;
    /// Returns the largest value that can be represented by this field type.
    fn max_value() -> Self;
    /// Returns the largest value `m` such that there exist a number of bits `n` so that any value smaller or equal to
    /// m` has a single `n`-bit decomposition
    fn max_unique_value() -> Self;
    /// Returns the number of bits required to represent any element of this field type.
    fn get_required_bits() -> usize;
    /// Tries to parse a string into this representation
    fn try_from_dec_str(s: &str) -> Result<Self, FieldParseError>;
    fn try_from_str(s: &str, radix: u32) -> Result<Self, FieldParseError>;
    /// Returns a decimal string representing a the member of the equivalence class of this `Field` in Z/pZ
    /// which lies in [-(p-1)/2, (p-1)/2]
    fn to_compact_dec_string(&self) -> String;
    /// Returns the size of the field as a decimal string
    fn id() -> [u8; 4];
    /// the name of the curve associated with this field
    fn name() -> &'static str;
    /// Gets the number of bits
    fn bits(&self) -> u32;
    /// Returns this `Field`'s largest value as a big-endian bit vector
    /// Always returns `Self::get_required_bits()` elements
    fn bit_vector_be(&self) -> Vec<bool> {
        fn bytes_to_bits(bytes: &[u8]) -> Vec<bool> {
            bytes
                .iter()
                .flat_map(|&v| (0..8).rev().map(move |i| (v >> i) & 1 == 1))
                .collect()
        }

<<<<<<< HEAD
        let field_bytes_le = Self::into_byte_vector(&self);
=======
        let field_bytes_le = Self::to_byte_vector(&Self::max_value());
>>>>>>> 80ff39d4
        // reverse for big-endianess
        let field_bytes_be = field_bytes_le.into_iter().rev().collect::<Vec<u8>>();
        let field_bits_be = bytes_to_bits(&field_bytes_be);

        let field_bits_be: Vec<_> = (0..Self::get_required_bits()
            .checked_sub(field_bits_be.len())
            .unwrap_or(0))
            .map(|_| &false)
            .chain(
                &field_bits_be[field_bits_be
                    .len()
                    .checked_sub(Self::get_required_bits())
                    .unwrap_or(0)..],
            )
            .cloned()
            .collect();

        assert_eq!(field_bits_be.len(), Self::get_required_bits());

        field_bits_be
    }
    /// Returns the value as a BigUint
    fn to_biguint(&self) -> BigUint;
}

#[macro_use]
mod prime_field {
    macro_rules! prime_field {
        ($modulus:expr, $name:expr) => {
            use crate::{Field, FieldParseError, Pow};
            use lazy_static::lazy_static;
            use num_bigint::{BigInt, BigUint, Sign, ToBigInt};
            use num_integer::Integer;
            use num_traits::{CheckedDiv, One, Zero};
            use serde_derive::{Deserialize, Serialize};
            use std::convert::From;
            use std::convert::TryFrom;
            use std::fmt;
            use std::fmt::{Debug, Display};
            use std::ops::{Add, Div, Mul, Sub};

            lazy_static! {
                static ref P: BigInt = BigInt::parse_bytes($modulus, 10).unwrap();
            }

            #[derive(PartialEq, PartialOrd, Clone, Eq, Ord, Hash, Serialize, Deserialize)]
            pub struct FieldPrime {
                value: BigInt,
            }

            impl Field for FieldPrime {
                fn bits(&self) -> u32 {
                    self.value.bits() as u32
                }

                fn to_biguint(&self) -> BigUint {
                    self.value.to_biguint().unwrap()
                }

                fn to_byte_vector(&self) -> Vec<u8> {
                    match self.value.to_biguint() {
                        Option::Some(val) => val.to_bytes_le(),
                        Option::None => panic!("Should never happen."),
                    }
                }

                fn from_byte_vector(bytes: Vec<u8>) -> Self {
                    let uval = BigUint::from_bytes_le(bytes.as_slice());
                    FieldPrime {
                        value: BigInt::from_biguint(Sign::Plus, uval),
                    }
                }

                fn to_dec_string(&self) -> String {
                    self.value.to_str_radix(10)
                }

                fn inverse_mul(&self) -> Option<FieldPrime> {
                    let (b, s, _) = extended_euclid(&self.value, &*P);
                    if b == BigInt::one() {
                        Some(FieldPrime {
                            value: &s - s.div_floor(&*P) * &*P,
                        })
                    } else {
                        None
                    }
                }
                fn min_value() -> FieldPrime {
                    FieldPrime {
                        value: ToBigInt::to_bigint(&0).unwrap(),
                    }
                }
                fn max_value() -> FieldPrime {
                    FieldPrime {
                        value: &*P - ToBigInt::to_bigint(&1).unwrap(),
                    }
                }
                fn max_unique_value() -> FieldPrime {
                    use num_traits::Pow;

                    FieldPrime {
                        value: BigInt::from(2u32).pow(Self::get_required_bits() - 1) - 1,
                    }
                }
                fn get_required_bits() -> usize {
                    (*P).bits()
                }
                fn try_from_dec_str(s: &str) -> Result<Self, FieldParseError> {
                    Self::try_from_str(s, 10)
                }
                fn try_from_str(s: &str, radix: u32) -> Result<Self, FieldParseError> {
                    let x = BigInt::parse_bytes(s.as_bytes(), radix).ok_or(FieldParseError)?;
                    Ok(FieldPrime {
                        value: &x - x.div_floor(&*P) * &*P,
                    })
                }
                fn to_compact_dec_string(&self) -> String {
                    // values up to (p-1)/2 included are represented as positive, values between (p+1)/2 and p-1 as represented as negative by subtracting p
                    if self.value <= FieldPrime::max_value().value / 2 {
                        format!("{}", self.value.to_str_radix(10))
                    } else {
                        format!(
                            "({})",
                            (&self.value - (FieldPrime::max_value().value + BigInt::one()))
                                .to_str_radix(10)
                        )
                    }
                }
                fn id() -> [u8; 4] {
                    let mut res = [0u8; 4];
                    use sha2::{Digest, Sha256};
                    let hash = Sha256::digest(&P.to_bytes_le().1);
                    for i in 0..4 {
                        res[i] = hash[i];
                    }
                    res
                }

                fn name() -> &'static str {
                    $name
                }
            }

            impl Default for FieldPrime {
                fn default() -> Self {
                    FieldPrime {
                        value: BigInt::default(),
                    }
                }
            }

            impl Display for FieldPrime {
                fn fmt(&self, f: &mut fmt::Formatter) -> fmt::Result {
                    write!(f, "{}", self.value.to_str_radix(10))
                }
            }

            impl Debug for FieldPrime {
                fn fmt(&self, f: &mut fmt::Formatter) -> fmt::Result {
                    write!(f, "{}", self.value.to_str_radix(10))
                }
            }

            impl From<i32> for FieldPrime {
                fn from(num: i32) -> Self {
                    let x = ToBigInt::to_bigint(&num).unwrap();
                    FieldPrime {
                        value: &x - x.div_floor(&*P) * &*P,
                    }
                }
            }

            impl From<u32> for FieldPrime {
                fn from(num: u32) -> Self {
                    let x = ToBigInt::to_bigint(&num).unwrap();
                    FieldPrime {
                        value: &x - x.div_floor(&*P) * &*P,
                    }
                }
            }

            impl From<usize> for FieldPrime {
                fn from(num: usize) -> Self {
                    let x = ToBigInt::to_bigint(&num).unwrap();
                    FieldPrime {
                        value: &x - x.div_floor(&*P) * &*P,
                    }
                }
            }

            impl From<u128> for FieldPrime {
                fn from(num: u128) -> Self {
                    let x = ToBigInt::to_bigint(&num).unwrap();
                    FieldPrime {
                        value: &x - x.div_floor(&*P) * &*P,
                    }
                }
            }

            impl TryFrom<BigUint> for FieldPrime {
                type Error = ();

                fn try_from(value: BigUint) -> Result<Self, ()> {
                    match value <= Self::max_value().to_biguint() {
                        true => {
                            let x = ToBigInt::to_bigint(&value).unwrap();
                            Ok(FieldPrime { value: x })
                        }
                        false => Err(()),
                    }
                }
            }

            impl Zero for FieldPrime {
                fn zero() -> FieldPrime {
                    FieldPrime {
                        value: ToBigInt::to_bigint(&0).unwrap(),
                    }
                }
                fn is_zero(&self) -> bool {
                    self.value == ToBigInt::to_bigint(&0).unwrap()
                }
            }

            impl One for FieldPrime {
                fn one() -> FieldPrime {
                    FieldPrime {
                        value: ToBigInt::to_bigint(&1).unwrap(),
                    }
                }
            }

            impl Add<FieldPrime> for FieldPrime {
                type Output = FieldPrime;

                fn add(self, other: FieldPrime) -> FieldPrime {
                    if self.value == BigInt::zero() {
                        return other;
                    }

                    if other.value == BigInt::zero() {
                        return self;
                    }

                    FieldPrime {
                        value: (self.value + other.value) % &*P,
                    }
                }
            }

            impl<'a> Add<&'a FieldPrime> for FieldPrime {
                type Output = FieldPrime;

                fn add(self, other: &FieldPrime) -> FieldPrime {
                    if self.value == BigInt::zero() {
                        return other.clone();
                    }

                    if other.value == BigInt::zero() {
                        return self;
                    }

                    FieldPrime {
                        value: (self.value + &other.value) % &*P,
                    }
                }
            }

            impl Sub<FieldPrime> for FieldPrime {
                type Output = FieldPrime;

                fn sub(self, other: FieldPrime) -> FieldPrime {
                    let x = self.value - other.value;
                    FieldPrime {
                        value: &x - x.div_floor(&*P) * &*P,
                    }
                }
            }

            impl<'a> Sub<&'a FieldPrime> for FieldPrime {
                type Output = FieldPrime;

                fn sub(self, other: &FieldPrime) -> FieldPrime {
                    let x = self.value - &other.value;
                    FieldPrime {
                        value: &x - x.div_floor(&*P) * &*P,
                    }
                }
            }

            impl Mul<FieldPrime> for FieldPrime {
                type Output = FieldPrime;

                fn mul(self, other: FieldPrime) -> FieldPrime {
                    if self.value == BigInt::one() {
                        return other;
                    }

                    if other.value == BigInt::one() {
                        return self;
                    }

                    FieldPrime {
                        value: (self.value * other.value) % &*P,
                    }
                }
            }

            impl<'a> Mul<&'a FieldPrime> for FieldPrime {
                type Output = FieldPrime;

                fn mul(self, other: &FieldPrime) -> FieldPrime {
                    if self.value == BigInt::one() {
                        return other.clone();
                    }

                    if other.value == BigInt::one() {
                        return self;
                    }

                    FieldPrime {
                        value: (self.value * &other.value) % &*P,
                    }
                }
            }

            impl CheckedDiv for FieldPrime {
                fn checked_div(&self, other: &FieldPrime) -> Option<FieldPrime> {
                    other.inverse_mul().map(|inv| inv * self)
                }
            }

            impl Div<FieldPrime> for FieldPrime {
                type Output = FieldPrime;

                fn div(self, other: FieldPrime) -> FieldPrime {
                    self.checked_div(&other).unwrap()
                }
            }

            impl<'a> Div<&'a FieldPrime> for FieldPrime {
                type Output = FieldPrime;

                fn div(self, other: &FieldPrime) -> FieldPrime {
                    self.checked_div(&other).unwrap()
                }
            }

            impl Pow<usize> for FieldPrime {
                type Output = FieldPrime;

                fn pow(self, exp: usize) -> FieldPrime {
                    let mut res = FieldPrime::from(1);
                    for _ in 0..exp {
                        res = res * &self;
                    }
                    res
                }
            }

            impl num_traits::CheckedAdd for FieldPrime {
                fn checked_add(&self, other: &Self) -> Option<Self> {
                    let bound = Self::max_unique_value();

                    assert!(self <= &bound);
                    assert!(other <= &bound);

                    let big_res = &self.value + &other.value;

                    if big_res > bound.value {
                        None
                    } else {
                        Some(FieldPrime { value: big_res })
                    }
                }
            }

            impl num_traits::CheckedMul for FieldPrime {
                fn checked_mul(&self, other: &Self) -> Option<Self> {
                    let bound = Self::max_unique_value();

                    assert!(self <= &bound);
                    assert!(other <= &bound);

                    let big_res = &self.value * &other.value;

                    // we only go up to 2**(bitwidth - 1) because after that we lose uniqueness of bit decomposition
                    if big_res > bound.value {
                        None
                    } else {
                        Some(FieldPrime { value: big_res })
                    }
                }
            }

            /// Calculates the gcd using an iterative implementation of the extended euclidian algorithm.
            /// Returning `(d, s, t)` so that `d = s * a + t * b`
            ///
            /// # Arguments
            /// * `a` - First number as `BigInt`
            /// * `b` - Second number as `BigInt`
            fn extended_euclid(a: &BigInt, b: &BigInt) -> (BigInt, BigInt, BigInt) {
                let (mut s, mut old_s) = (BigInt::zero(), BigInt::one());
                let (mut t, mut old_t) = (BigInt::one(), BigInt::zero());
                let (mut r, mut old_r) = (b.clone(), a.clone());
                while !&r.is_zero() {
                    let quotient = &old_r / &r;
                    let tmp_r = old_r.clone();
                    old_r = r.clone();
                    r = &tmp_r - &quotient * &r;
                    let tmp_s = old_s.clone();
                    old_s = s.clone();
                    s = &tmp_s - &quotient * &s;
                    let tmp_t = old_t.clone();
                    old_t = t.clone();
                    t = &tmp_t - &quotient * &t;
                }
                return (old_r, old_s, old_t);
            }
        };
    }

    #[cfg(feature = "bellman")]
    macro_rules! bellman_extensions {
        ($bellman_type:ty, $fq2_type:ident) => {
            use crate::BellmanFieldExtensions;
            use bellman_ce::pairing::ff::ScalarEngine;

            impl BellmanFieldExtensions for FieldPrime {
                type BellmanEngine = $bellman_type;

                fn from_bellman(e: <Self::BellmanEngine as ScalarEngine>::Fr) -> Self {
                    use bellman_ce::pairing::ff::{PrimeField, PrimeFieldRepr};
                    let mut res: Vec<u8> = vec![];
                    e.into_repr().write_le(&mut res).unwrap();
                    Self::from_byte_vector(res)
                }

                fn into_bellman(self) -> <Self::BellmanEngine as ScalarEngine>::Fr {
                    use bellman_ce::pairing::ff::PrimeField;
                    let s = self.to_dec_string();
                    <Self::BellmanEngine as ScalarEngine>::Fr::from_str(&s).unwrap()
                }

                fn new_fq2(
                    c0: &str,
                    c1: &str,
                ) -> <Self::BellmanEngine as bellman_ce::pairing::Engine>::Fqe {
                    $fq2_type {
                        c0: bellman_ce::pairing::from_hex(c0).unwrap(),
                        c1: bellman_ce::pairing::from_hex(c1).unwrap(),
                    }
                }
            }
        };
    }

    #[cfg(feature = "ark")]
    macro_rules! ark_extensions {
        ($ark_type:ty) => {
            use crate::ArkFieldExtensions;

            impl ArkFieldExtensions for FieldPrime {
                type ArkEngine = $ark_type;

                fn from_ark(e: <Self::ArkEngine as ark_ec::PairingEngine>::Fr) -> Self {
                    use ark_ff::{BigInteger, PrimeField};
                    let mut res: Vec<u8> = vec![];
                    e.into_repr().write_le(&mut res).unwrap();
                    Self::from_byte_vector(res)
                }

                fn into_ark(self) -> <Self::ArkEngine as ark_ec::PairingEngine>::Fr {
                    use core::str::FromStr;
                    let s = self.to_dec_string();
                    <Self::ArkEngine as ark_ec::PairingEngine>::Fr::from_str(&s).unwrap()
                }
            }
        };
    }
}

pub mod bls12_377;
pub mod bls12_381;
pub mod bn128;
pub mod bw6_761;

pub use bls12_377::FieldPrime as Bls12_377Field;
pub use bls12_381::FieldPrime as Bls12_381Field;
pub use bn128::FieldPrime as Bn128Field;
pub use bw6_761::FieldPrime as Bw6_761Field;<|MERGE_RESOLUTION|>--- conflicted
+++ resolved
@@ -125,11 +125,8 @@
                 .collect()
         }
 
-<<<<<<< HEAD
-        let field_bytes_le = Self::into_byte_vector(&self);
-=======
         let field_bytes_le = Self::to_byte_vector(&Self::max_value());
->>>>>>> 80ff39d4
+
         // reverse for big-endianess
         let field_bytes_be = field_bytes_le.into_iter().rev().collect::<Vec<u8>>();
         let field_bits_be = bytes_to_bits(&field_bytes_be);
