<<<<<<< HEAD
#[macro_use]
extern crate lazy_static;
extern crate num;
extern crate num_bigint;
extern crate serde;

mod conversion;
=======
>>>>>>> 8478a47c
pub mod field;<|MERGE_RESOLUTION|>--- conflicted
+++ resolved
@@ -1,11 +1,2 @@
-<<<<<<< HEAD
-#[macro_use]
-extern crate lazy_static;
-extern crate num;
-extern crate num_bigint;
-extern crate serde;
-
 mod conversion;
-=======
->>>>>>> 8478a47c
 pub mod field;