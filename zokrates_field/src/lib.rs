--- conflicted
+++ resolved
@@ -146,16 +146,15 @@
             impl Field for FieldPrime {
                 type BellmanEngine = $bellman_type;
 
-<<<<<<< HEAD
                 fn bits(&self) -> u32 {
                     self.value.bits() as u32
-=======
+                }
+
                 fn new_fq2(c0: &str, c1: &str) -> $fq2_type {
                     $fq2_type {
                         c0: bellman_ce::pairing::from_hex(c0).unwrap(),
                         c1: bellman_ce::pairing::from_hex(c1).unwrap(),
                     }
->>>>>>> 6e5fc9eb
                 }
 
                 fn to_biguint(&self) -> BigUint {
