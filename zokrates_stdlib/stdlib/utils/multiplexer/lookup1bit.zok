--- conflicted
+++ resolved
@@ -1,13 +1,6 @@
-<<<<<<< HEAD
 // One-bit window lookup table using one constraint
-def main(bool selector, field[2] target) -> (field):
-=======
-// /**
-// * One-bit window lookup table using one constraint
-// */
 def main(bool selector, field[2] target) -> field:
->>>>>>> 079b5cfa
 
 	field out = if selector then target[1] else target[0] fi
 
-  return out+	return out