--- conflicted
+++ resolved
@@ -1,14 +1,6 @@
-<<<<<<< HEAD
 // Two-bit window lookup table using one constraint
 // Maps the bits `b` to a list of field elements `c`
-def main(bool[2] b, field[4] c) -> (field):
-=======
-// /**
-// * Two-bit window lookup table using one constraint
-// * Maps the bits `b` to a list of constant `c`
-// */
 def main(bool[2] b, field[4] c) -> field:
->>>>>>> 079b5cfa
 
 	field alpha = c[1] - c[0] + if b[1] then (c[3] - c[2] - c[1] + c[0]) else 0 fi
 	field out = if b[0] then alpha else 0 fi + c[0] - (if b[1] then (0 - c[2] + c[0]) else 0 fi)
