--- conflicted
+++ resolved
@@ -1,21 +1,8 @@
-<<<<<<< HEAD
-def main<N>(bool[N] bits) -> field:
-
-	field mut out = 0
-
-	for u32 j in 0..N do
-		u32 i = N - (j + 1)
-		out = out + if bits[i] then (2 ** j) else 0 fi
-	endfor
-
-    return out
-=======
 def main<N>(bool[N] bits) -> field {
-    field out = 0;
+    field mut out = 0;
     for u32 j in 0..N {
         u32 i = N - (j + 1);
         out = out + (bits[i] ? 2 ** j : 0);
     }
     return out;
-}
->>>>>>> 70f4291b
+}