--- conflicted
+++ resolved
@@ -67,13 +67,9 @@
     // temp2 := S0 + maj
     return S0 + maj
 
-<<<<<<< HEAD
 // A function that computes one round of the SHA256 compression function given an input and the current value of the hash
 // this is used by other components however many times needed
-def main(u32[16] input, u32[8] current) -> (u32[8]):
-=======
 def main(u32[16] input, u32[8] current) -> u32[8]:
->>>>>>> 079b5cfa
 
 	u32 h0 = current[0]
 	u32 h1 = current[1]
