import "./512bit" as sha256

<<<<<<< HEAD
// A function that takes a u32[8] array as input, pads it,
// and returns the sha256 output as a u32[8]
def main(u32[8] a) -> (u32[8]):
=======
// A function that takes 1 bool[256] array as input
// and returns the sha256 full round output as an array of 256 bool.
def main(u32[8] a) -> u32[8]:
>>>>>>> 079b5cfa

    // Hash is computed on 256 bits of input
    // padding fits in the remaining 256 bits of the first block
    // add dummy block (single "1" followed by "0" + total length)
    u32[8] dummyblock1 = [ \
        0x80000000,
        0x00000000,
        0x00000000,
        0x00000000,
        0x00000000,
        0x00000000,
        0x00000000,
        0x00000100
    ]

    return sha256(a, dummyblock1)<|MERGE_RESOLUTION|>--- conflicted
+++ resolved
@@ -1,14 +1,8 @@
 import "./512bit" as sha256
 
-<<<<<<< HEAD
 // A function that takes a u32[8] array as input, pads it,
 // and returns the sha256 output as a u32[8]
-def main(u32[8] a) -> (u32[8]):
-=======
-// A function that takes 1 bool[256] array as input
-// and returns the sha256 full round output as an array of 256 bool.
 def main(u32[8] a) -> u32[8]:
->>>>>>> 079b5cfa
 
     // Hash is computed on 256 bits of input
     // padding fits in the remaining 256 bits of the first block
