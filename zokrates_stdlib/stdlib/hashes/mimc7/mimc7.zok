--- conflicted
+++ resolved
@@ -92,21 +92,12 @@
     1360213922981323134938688511315690179366171918090039581890971975815045550053
 ];
 
-<<<<<<< HEAD
-def main<R>(field x_in, field k) -> field:
-	field mut t = 0
-	field[R] mut t2 = [0; R]
-	field[R] mut t4 = [0; R]
-	field[R] mut t6 = [0; R]
-	field[R] mut t7 = [0; R] // we define t7 length +1 to avoid conditional branching
-=======
 def main<R>(field x_in, field k) -> field {
-	field t = 0;
-	field[R] t2 = [0; R];
-	field[R] t4 = [0; R];
-	field[R] t6 = [0; R];
-	field[R] t7 = [0; R]; // we define t7 length +1 to avoid conditional branching
->>>>>>> 70f4291b
+	field mut t = 0;
+	field[R] mut t2 = [0; R];
+	field[R] mut t4 = [0; R];
+	field[R] mut t6 = [0; R];
+	field[R] mut t7 = [0; R]; // we define t7 length +1 to avoid conditional branching
 
 	for u32 i in 0..R {
 		u32 i2 = i == 0 ? 0 : i - 1;
