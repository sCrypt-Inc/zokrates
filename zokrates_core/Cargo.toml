--- conflicted
+++ resolved
@@ -33,12 +33,7 @@
 zokrates_common = { path = "../zokrates_common" }
 rand = "0.4"
 csv = "1"
-<<<<<<< HEAD
-bellman_ce = { version = "=0.3.3", default-features = false}
-rayon = "1.3.0"
-=======
 bellman_ce = { version = "^0.3", default-features = false}
->>>>>>> 73417870
 
 [dependencies.num-bigint]
 version = "0.2"
