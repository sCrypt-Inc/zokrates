[package]
name = "zokrates_core"
version = "0.3.2"
authors = ["Jacob Eberhardt <jacob.eberhardt@tu-berlin.de>", "Dennis Kuhnert <mail@kyroy.com>"]
repository = "https://github.com/JacobEberhardt/ZoKrates"
readme = "README.md"
build = "build.rs"

[features]
default = []
libsnark = []

[dependencies]
libc = "0.2.0"
num = {version = "0.1.36", default-features = false}
num-bigint = {version = "0.1.36", default-features = false}
lazy_static = "0.1.*"
reduce = "0.1.1"
# serialization and deserialization
serde = "1.0"
serde_derive = "1.0"
serde_json = "1.0"
bincode = "0.8.0"
regex = "0.2"
bimap = "0.1"
<<<<<<< HEAD
bellman = { git = "https://github.com/matterinc/bellman" }
pairing = { git = "https://github.com/matterinc/pairing" }
ff = { version = "0.4", features = ["derive"] }
rand = "0.4"
=======
zokrates_field = { version = "0.3.0", path = "../zokrates_field" }
>>>>>>> 30d17886

[dev-dependencies]
glob = "0.2.11"
assert_cli = "0.5"

[build-dependencies]
cc = { version = "1.0", features = ["parallel"] }
cmake = "0.1.31"<|MERGE_RESOLUTION|>--- conflicted
+++ resolved
@@ -23,14 +23,11 @@
 bincode = "0.8.0"
 regex = "0.2"
 bimap = "0.1"
-<<<<<<< HEAD
 bellman = { git = "https://github.com/matterinc/bellman" }
 pairing = { git = "https://github.com/matterinc/pairing" }
 ff = { version = "0.4", features = ["derive"] }
+zokrates_field = { version = "0.3.0", path = "../zokrates_field" }
 rand = "0.4"
-=======
-zokrates_field = { version = "0.3.0", path = "../zokrates_field" }
->>>>>>> 30d17886
 
 [dev-dependencies]
 glob = "0.2.11"
