//! Module containing semantic analysis tools to run at compile time
//!
//! @file semantics.rs
//! @author Thibaut Schaeffer <thibaut@schaeff.fr>
//! @date 2017

use crate::absy::Identifier;
use crate::absy::*;
use crate::typed_absy::*;
use crate::typed_absy::{Parameter, Variable};
use std::collections::{hash_map::Entry, BTreeSet, HashMap, HashSet};
use std::fmt;
use std::path::PathBuf;
use zokrates_field::Field;

use crate::parser::Position;

use crate::absy::types::{UnresolvedSignature, UnresolvedType, UserTypeId};
use crate::typed_absy::types::{FunctionKey, Signature, Type};

use std::hash::{Hash, Hasher};
use typed_absy::types::{ArrayType, StructMember};

#[derive(PartialEq, Debug)]
pub struct ErrorInner {
    pos: Option<(Position, Position)>,
    message: String,
}

#[derive(PartialEq, Debug)]
pub struct Error {
    pub inner: ErrorInner,
    pub module_id: PathBuf,
}

impl ErrorInner {
    fn in_file(self, id: &ModuleId) -> Error {
        Error {
            inner: self,
            module_id: id.clone(),
        }
    }
}

type TypeMap = HashMap<ModuleId, HashMap<UserTypeId, Type>>;

/// The global state of the program during semantic checks
#[derive(Debug)]
struct State<'ast, T: Field> {
    /// The modules yet to be checked, which we consume as we explore the dependency tree
    modules: Modules<'ast, T>,
    /// The already checked modules, which we're returning at the end
    typed_modules: TypedModules<'ast, T>,
    /// The user-defined types, which we keep track at this phase only. In later phases, we rely only on basic types and combinations thereof
    types: TypeMap,
}

/// A symbol for a given name: either a type or a group of functions. Not both!
#[derive(PartialEq, Hash, Eq, Debug)]
enum SymbolType {
    Type,
    Functions(BTreeSet<Signature>),
}

/// A data structure to keep track of all symbols in a module
#[derive(Default)]
struct SymbolUnifier {
    symbols: HashMap<String, SymbolType>,
}

impl SymbolUnifier {
    fn insert_type<S: Into<String>>(&mut self, id: S) -> bool {
        let s_type = self.symbols.entry(id.into());
        match s_type {
            // if anything is already called `id`, we cannot introduce this type
            Entry::Occupied(..) => false,
            // otherwise, we can!
            Entry::Vacant(v) => {
                v.insert(SymbolType::Type);
                true
            }
        }
    }

    fn insert_function<S: Into<String>>(&mut self, id: S, signature: Signature) -> bool {
        let s_type = self.symbols.entry(id.into());
        match s_type {
            // if anything is already called `id`, it depends what it is
            Entry::Occupied(mut o) => {
                match o.get_mut() {
                    // if it's a Type, then we can't introduce a function
                    SymbolType::Type => false,
                    // if it's a Function, we can introduce a new function only if it has a different signature
                    SymbolType::Functions(signatures) => signatures.insert(signature),
                }
            }
            // otherwise, we can!
            Entry::Vacant(v) => {
                v.insert(SymbolType::Functions(vec![signature].into_iter().collect()));
                true
            }
        }
    }
}

impl<'ast, T: Field> State<'ast, T> {
    fn new(modules: Modules<'ast, T>) -> Self {
        State {
            modules,
            typed_modules: HashMap::new(),
            types: HashMap::new(),
        }
    }
}

impl fmt::Display for ErrorInner {
    fn fmt(&self, f: &mut fmt::Formatter) -> fmt::Result {
        let location = self
            .pos
            .map(|p| format!("{}", p.0))
            .unwrap_or("?".to_string());
        write!(f, "{}\n\t{}", location, self.message)
    }
}

/// A function query in the current module.
struct FunctionQuery<'ast> {
    id: Identifier<'ast>,
    inputs: Vec<Type>,
    /// Output types are optional as we try to infer them
    outputs: Vec<Option<Type>>,
}

impl<'ast> fmt::Display for FunctionQuery<'ast> {
    fn fmt(&self, f: &mut fmt::Formatter) -> fmt::Result {
        write!(f, "(")?;
        for (i, t) in self.inputs.iter().enumerate() {
            write!(f, "{}", t)?;
            if i < self.inputs.len() - 1 {
                write!(f, ", ")?;
            }
        }
        write!(f, ") -> (")?;
        for (i, t) in self.outputs.iter().enumerate() {
            match t {
                Some(t) => write!(f, "{}", t)?,
                None => write!(f, "_")?,
            }
            if i < self.outputs.len() - 1 {
                write!(f, ", ")?;
            }
        }
        write!(f, ")")
    }
}

impl<'ast> FunctionQuery<'ast> {
    /// Create a new query.
    fn new(
        id: Identifier<'ast>,
        inputs: &Vec<Type>,
        outputs: &Vec<Option<Type>>,
    ) -> FunctionQuery<'ast> {
        FunctionQuery {
            id,
            inputs: inputs.clone(),
            outputs: outputs.clone(),
        }
    }

    /// match a `FunctionKey` against this `FunctionQuery`
    fn match_func(&self, func: &FunctionKey) -> bool {
        self.id == func.id
            && self.inputs == func.signature.inputs
            && self.outputs.len() == func.signature.outputs.len()
            && self.outputs.iter().enumerate().all(|(index, t)| match t {
                Some(ref t) => t == &func.signature.outputs[index],
                _ => true,
            })
    }

    fn match_funcs(&self, funcs: &HashSet<FunctionKey<'ast>>) -> Option<FunctionKey<'ast>> {
        funcs.iter().find(|func| self.match_func(func)).cloned()
    }
}

/// A scoped variable, so that we can delete all variables of a given scope when exiting it
#[derive(Clone, Debug)]
pub struct ScopedVariable<'ast> {
    id: Variable<'ast>,
    level: usize,
}

/// Identifiers of different `ScopedVariable`s should not conflict, so we define them as equivalent
impl<'ast> PartialEq for ScopedVariable<'ast> {
    fn eq(&self, other: &ScopedVariable) -> bool {
        self.id.id == other.id.id
    }
}

impl<'ast> Hash for ScopedVariable<'ast> {
    fn hash<H: Hasher>(&self, state: &mut H) {
        self.id.id.hash(state);
    }
}

impl<'ast> Eq for ScopedVariable<'ast> {}

/// Checker checks the semantics of a program, keeping track of functions and variables in scope
pub struct Checker<'ast> {
    scope: HashSet<ScopedVariable<'ast>>,
    functions: HashSet<FunctionKey<'ast>>,
    level: usize,
}

impl<'ast> Checker<'ast> {
    fn new() -> Checker<'ast> {
        Checker {
            scope: HashSet::new(),
            functions: HashSet::new(),
            level: 0,
        }
    }

    /// Check a `Program`
    ///
    /// # Arguments
    ///
    /// * `prog` - The `Program` to be checked
    pub fn check<T: Field>(prog: Program<'ast, T>) -> Result<TypedProgram<'ast, T>, Vec<Error>> {
        Checker::new().check_program(prog)
    }

    fn check_program<T: Field>(
        &mut self,
        program: Program<'ast, T>,
    ) -> Result<TypedProgram<'ast, T>, Vec<Error>> {
        let mut state = State::new(program.modules);

        let mut errors = vec![];

        // recursively type-check modules starting with `main`
        match self.check_module(&program.main, &mut state) {
            Ok(()) => {}
            Err(e) => errors.extend(e),
        };

        if errors.len() > 0 {
            return Err(errors);
        }

        let main_id = program.main.clone();

        Checker::check_single_main(state.typed_modules.get(&program.main).unwrap()).map_err(
            |inner| {
                vec![Error {
                    inner,
                    module_id: main_id,
                }]
            },
        )?;

        Ok(TypedProgram {
            main: program.main,
            modules: state.typed_modules,
        })
    }

    fn check_struct_type_declaration(
        &mut self,
        s: StructTypeNode<'ast>,
        module_id: &ModuleId,
        types: &TypeMap,
    ) -> Result<Type, Vec<ErrorInner>> {
        let pos = s.pos();
        let s = s.value;

        let mut errors = vec![];
        let mut fields: Vec<(_, _)> = vec![];
        let mut fields_set = HashSet::new();

        for field in s.fields {
            let member_id = field.value.id.to_string();
            match self
                .check_type(field.value.ty, module_id, &types)
                .map(|t| (member_id, t))
            {
                Ok(f) => match fields_set.insert(f.0.clone()) {
                    true => fields.push(f),
                    false => errors.push(ErrorInner {
                        pos: Some(pos),
                        message: format!("Duplicate key {} in struct definition", f.0,),
                    }),
                },
                Err(e) => {
                    errors.push(e);
                }
            }
        }

        if errors.len() > 0 {
            return Err(errors);
        }

        Ok(Type::Struct(
            fields
                .iter()
                .map(|f| StructMember::new(f.0.clone(), f.1.clone()))
                .collect(),
        ))
    }

    fn check_symbol_declaration<T: Field>(
        &mut self,
        declaration: SymbolDeclarationNode<'ast, T>,
        module_id: &ModuleId,
        state: &mut State<'ast, T>,
        functions: &mut HashMap<FunctionKey<'ast>, TypedFunctionSymbol<'ast, T>>,
        symbol_unifier: &mut SymbolUnifier,
    ) -> Result<(), Vec<Error>> {
        let mut errors: Vec<Error> = vec![];

        let pos = declaration.pos();
        let declaration = declaration.value;

        match declaration.symbol {
            Symbol::HereType(t) => {
                match self.check_struct_type_declaration(t.clone(), module_id, &state.types) {
                    Ok(ty) => {
                        match symbol_unifier.insert_type(declaration.id) {
                            false => errors.push(
                                ErrorInner {
                                    pos: Some(pos),
                                    message: format!(
                                        "{} conflicts with another symbol",
                                        declaration.id,
                                    ),
                                }
                                .in_file(module_id),
                            ),
                            true => {}
                        };
                        state
                            .types
                            .entry(module_id.clone())
                            .or_default()
                            .insert(declaration.id.to_string(), ty);
                    }
                    Err(e) => errors.extend(e.into_iter().map(|inner| Error {
                        inner,
                        module_id: module_id.clone(),
                    })),
                }
            }
            Symbol::HereFunction(f) => match self.check_function(f, module_id, &state.types) {
                Ok(funct) => {
                    match symbol_unifier.insert_function(declaration.id, funct.signature.clone()) {
                        false => errors.push(
                            ErrorInner {
                                pos: Some(pos),
                                message: format!(
                                    "{} conflicts with another symbol",
                                    declaration.id,
                                ),
                            }
                            .in_file(module_id),
                        ),
                        true => {}
                    };

                    self.functions.insert(
                        FunctionKey::with_id(declaration.id.clone())
                            .signature(funct.signature.clone()),
                    );
                    functions.insert(
                        FunctionKey::with_id(declaration.id.clone())
                            .signature(funct.signature.clone()),
                        TypedFunctionSymbol::Here(funct),
                    );
                }
                Err(e) => {
                    errors.extend(e.into_iter().map(|inner| inner.in_file(module_id)));
                }
            },
            Symbol::There(import) => {
                let pos = import.pos();
                let import = import.value;

                match Checker::new().check_module(&import.module_id, state) {
                    Ok(()) => {
                        // find candidates in the checked module
                        let function_candidates: Vec<_> = state
                            .typed_modules
                            .get(&import.module_id)
                            .unwrap()
                            .functions
                            .iter()
                            .filter(|(k, _)| k.id == import.symbol_id)
                            .map(|(_, v)| FunctionKey {
                                id: import.symbol_id.clone(),
                                signature: v.signature(&state.typed_modules).clone(),
                            })
                            .collect();

                        // find candidates in the types
                        let type_candidate = state
                            .types
                            .entry(import.module_id.clone())
                            .or_default()
                            .get(import.symbol_id)
                            .cloned();

                        match (function_candidates.len(), type_candidate) {
                            (0, Some(t)) => {
                                // we imported a type, so the symbol it gets bound to should not already exist
                                match symbol_unifier.insert_type(declaration.id) {
                                    false => {
                                        errors.push(Error {
                                            module_id: module_id.clone(),
                                            inner: ErrorInner {
                                            pos: Some(pos),
                                            message: format!(
                                                "{} conflicts with another symbol",
                                                declaration.id,
                                            ),
                                        }});
                                    }
                                    true => {}
                                };
                                state
                                    .types
                                    .entry(module_id.clone())
                                    .or_default()
                                    .insert(import.symbol_id.to_string(), t.clone());
                            }
                            (0, None) => {
                                errors.push(ErrorInner {
                                    pos: Some(pos),
                                    message: format!(
                                        "Could not find symbol {} in module {}",
                                        import.symbol_id, import.module_id.display(),
                                    ),
                                }.in_file(module_id));
                            }
                            (_, Some(_)) => unreachable!("collision in module we're importing from should have been caught when checking it"),
                            _ => {
                                for candidate in function_candidates {

                                    match symbol_unifier.insert_function(declaration.id, candidate.signature.clone()) {
                                        false => {
                                            errors.push(ErrorInner {
                                                pos: Some(pos),
                                                message: format!(
                                                    "{} conflicts with another symbol",
                                                    declaration.id,
                                                ),
                                            }.in_file(module_id));
                                        },
                                        true => {}
                                    };

                                    self.functions.insert(candidate.clone().id(declaration.id));
                                    functions.insert(
                                        candidate.clone().id(declaration.id),
                                        TypedFunctionSymbol::There(
                                            candidate,
                                            import.module_id.clone(),
                                        ),
                                    );
                                }
                            }
                        };
                    }
                    Err(e) => {
                        errors.extend(e);
                    }
                };
            }
            Symbol::Flat(funct) => {
                match symbol_unifier.insert_function(declaration.id, funct.signature::<T>()) {
                    false => {
                        errors.push(
                            ErrorInner {
                                pos: Some(pos),
                                message: format!(
                                    "{} conflicts with another symbol",
                                    declaration.id,
                                ),
                            }
                            .in_file(module_id),
                        );
                    }
                    true => {}
                };

                self.functions.insert(
                    FunctionKey::with_id(declaration.id.clone())
                        .signature(funct.signature::<T>().clone()),
                );
                functions.insert(
                    FunctionKey::with_id(declaration.id.clone())
                        .signature(funct.signature::<T>().clone()),
                    TypedFunctionSymbol::Flat(funct),
                );
            }
        };

        // return if any errors occured
        if errors.len() > 0 {
            return Err(errors);
        }

        Ok(())
    }

    fn check_module<T: Field>(
        &mut self,
        module_id: &ModuleId,
        state: &mut State<'ast, T>,
    ) -> Result<(), Vec<Error>> {
        let mut errors = vec![];
        let mut checked_functions = HashMap::new();

        // check if the module was already removed from the untyped ones
        let to_insert = match state.modules.remove(module_id) {
            // if it was, do nothing
            None => None,
            // if it was not, check it
            Some(module) => {
                assert_eq!(module.imports.len(), 0);

                // we need to create an entry in the types map to store types for this module
                state.types.entry(module_id.clone()).or_default();

                // we keep track of the introduced symbols to avoid colisions between types and functions
                let mut symbol_unifier = SymbolUnifier::default();

                // we go through symbol declarations and check them
                for declaration in module.symbols {
                    match self.check_symbol_declaration(
                        declaration,
                        module_id,
                        state,
                        &mut checked_functions,
                        &mut symbol_unifier,
                    ) {
                        Ok(()) => {}
                        Err(e) => {
                            errors.extend(e);
                        }
                    }
                }

                Some(TypedModule {
                    functions: checked_functions,
                })
            }
        };

        // return if any errors occured
        if errors.len() > 0 {
            return Err(errors);
        }

        // insert into typed_modules if we checked anything
        match to_insert {
            Some(typed_module) => {
                // there should be no checked module at that key just yet, if there is we have a colision or we checked something twice
                assert!(state
                    .typed_modules
                    .insert(module_id.clone(), typed_module)
                    .is_none());
            }
            None => {}
        };

        Ok(())
    }

    fn check_single_main<T: Field>(module: &TypedModule<T>) -> Result<(), ErrorInner> {
        match module
            .functions
            .iter()
            .filter(|(key, _)| key.id == "main")
            .count()
        {
            1 => Ok(()),
            0 => Err(ErrorInner {
                pos: None,
                message: format!("No main function found"),
            }),
            n => Err(ErrorInner {
                pos: None,
                message: format!("Only one main function allowed, found {}", n),
            }),
        }
    }

    fn check_for_var(&self, var: &VariableNode) -> Result<(), ErrorInner> {
        match var.value.get_type() {
            UnresolvedType::FieldElement => Ok(()),
            t => Err(ErrorInner {
                pos: Some(var.pos()),
                message: format!("Variable in for loop cannot have type {}", t),
            }),
        }
    }

    fn check_function<T: Field>(
        &mut self,
        funct_node: FunctionNode<'ast, T>,
        module_id: &ModuleId,
        types: &TypeMap,
    ) -> Result<TypedFunction<'ast, T>, Vec<ErrorInner>> {
        self.enter_scope();

        let mut errors = vec![];
        let funct = funct_node.value;
        let mut arguments_checked = vec![];
        let mut signature = None;

        assert_eq!(funct.arguments.len(), funct.signature.inputs.len());

        for arg in funct.arguments {
            match self.check_parameter(arg, module_id, types) {
                Ok(a) => {
                    self.insert_into_scope(a.id.clone());
                    arguments_checked.push(a);
                }
                Err(e) => errors.extend(e),
            }
        }

        let mut statements_checked = vec![];

        match self.check_signature(funct.signature, module_id, types) {
            Ok(s) => {
                for stat in funct.statements.into_iter() {
                    let pos = stat.pos();

                    match self.check_statement(stat, module_id, types) {
                        Ok(statement) => {
                            match &statement {
                                TypedStatement::Return(e) => {
                                    match e.iter().map(|e| e.get_type()).collect::<Vec<_>>()
                                        == s.outputs
                                    {
                                        true => {}
                                        false => errors.push(ErrorInner {
                                            pos: Some(pos),
                                            message: format!(
                                                "Expected ({}) in return statement, found ({})",
                                                s.outputs
                                                    .iter()
                                                    .map(|t| t.to_string())
                                                    .collect::<Vec<_>>()
                                                    .join(", "),
                                                e.iter()
                                                    .map(|e| e.get_type())
                                                    .map(|t| t.to_string())
                                                    .collect::<Vec<_>>()
                                                    .join(", ")
                                            ),
                                        }),
                                    }
                                }
                                _ => {}
                            };
                            statements_checked.push(statement);
                        }
                        Err(e) => {
                            errors.extend(e);
                        }
                    }
                }
                signature = Some(s);
            }
            Err(e) => {
                errors.extend(e);
            }
        };

        if errors.len() > 0 {
            return Err(errors);
        }

        self.exit_scope();

        Ok(TypedFunction {
            arguments: arguments_checked,
            statements: statements_checked,
            signature: signature.unwrap(),
        })
    }

    fn check_parameter(
        &self,
        p: ParameterNode<'ast>,
        module_id: &ModuleId,
        types: &TypeMap,
    ) -> Result<Parameter<'ast>, Vec<ErrorInner>> {
        let var = self.check_variable(p.value.id, module_id, types)?;

        Ok(Parameter {
            id: var,
            private: p.value.private,
        })
    }

    fn check_signature(
        &self,
        signature: UnresolvedSignature,
        module_id: &ModuleId,
        types: &TypeMap,
    ) -> Result<Signature, Vec<ErrorInner>> {
        let mut errors = vec![];
        let mut inputs = vec![];
        let mut outputs = vec![];

        for t in signature.inputs {
            match self.check_type(t, module_id, types) {
                Ok(t) => {
                    inputs.push(t);
                }
                Err(e) => {
                    errors.push(e);
                }
            }
        }

        for t in signature.outputs {
            match self.check_type(t, module_id, types) {
                Ok(t) => {
                    outputs.push(t);
                }
                Err(e) => {
                    errors.push(e);
                }
            }
        }

        if errors.len() > 0 {
            return Err(errors);
        }

        Ok(Signature { inputs, outputs })
    }

    fn check_type(
        &self,
        ty: UnresolvedTypeNode,
        module_id: &ModuleId,
        types: &TypeMap,
    ) -> Result<Type, ErrorInner> {
        let pos = ty.pos();
        let ty = ty.value;

        match ty {
            UnresolvedType::FieldElement => Ok(Type::FieldElement),
            UnresolvedType::Boolean => Ok(Type::Boolean),
            UnresolvedType::Uint(bitwidth) => Ok(Type::Uint(bitwidth)),
            UnresolvedType::Array(t, size) => Ok(Type::Array(ArrayType::new(
                self.check_type(*t, module_id, types)?,
                size,
            ))),
            UnresolvedType::User(id) => {
                types
                    .get(module_id)
                    .unwrap()
                    .get(&id)
                    .cloned()
                    .ok_or_else(|| ErrorInner {
                        pos: Some(pos),
                        message: format!("Undefined type {}", id),
                    })
            }
        }
    }

    fn check_variable(
        &self,
        v: crate::absy::VariableNode<'ast>,
        module_id: &ModuleId,
        types: &TypeMap,
    ) -> Result<Variable<'ast>, Vec<ErrorInner>> {
        Ok(Variable::with_id_and_type(
            v.value.id,
            self.check_type(v.value._type, module_id, types)
                .map_err(|e| vec![e])?,
        ))
    }

    fn check_statement<T: Field>(
        &mut self,
        stat: StatementNode<'ast, T>,
        module_id: &ModuleId,
        types: &TypeMap,
    ) -> Result<TypedStatement<'ast, T>, Vec<ErrorInner>> {
        let pos = stat.pos();

        match stat.value {
            Statement::Return(list) => {
                let mut expression_list_checked = vec![];

                for e in list.value.expressions {
                    let e_checked = self
                        .check_expression(e, module_id, &types)
                        .map_err(|e| vec![e])?;
                    expression_list_checked.push(e_checked);
                }

                Ok(TypedStatement::Return(expression_list_checked))
            }
            Statement::Declaration(var) => {
                let var = self.check_variable(var, module_id, types)?;
                match self.insert_into_scope(var.clone()) {
                    true => Ok(TypedStatement::Declaration(var)),
                    false => Err(ErrorInner {
                        pos: Some(pos),
                        message: format!("Duplicate declaration for variable named {}", var.id),
                    }),
                }
                .map_err(|e| vec![e])
            }
            Statement::Definition(assignee, expr) => {
                // we create multidef when rhs is a function call to benefit from inference
                // check rhs is not a function call here
                match expr.value {
					Expression::FunctionCall(..) => panic!("Parser should not generate Definition where the right hand side is a FunctionCall"),
					_ => {}
				}

                // check the expression to be assigned
                let checked_expr = self
                    .check_expression(expr, module_id, &types)
                    .map_err(|e| vec![e])?;
                let expression_type = checked_expr.get_type();

                // check that the assignee is declared and is well formed
                let var = self
                    .check_assignee(assignee, module_id, &types)
                    .map_err(|e| vec![e])?;

                let var_type = var.get_type();

                // make sure the assignee has the same type as the rhs
                match var_type == expression_type {
                    true => Ok(TypedStatement::Definition(var, checked_expr)),
                    false => Err(ErrorInner {
                        pos: Some(pos),
                        message: format!(
                            "Expression {} of type {} cannot be assigned to {} of type {}",
                            checked_expr, expression_type, var, var_type
                        ),
                    }),
                }
                .map_err(|e| vec![e])
            }
            Statement::Condition(lhs, rhs) => {
                let checked_lhs = self
                    .check_expression(lhs, module_id, &types)
                    .map_err(|e| vec![e])?;
                let checked_rhs = self
                    .check_expression(rhs, module_id, &types)
                    .map_err(|e| vec![e])?;

                if checked_lhs.get_type() == checked_rhs.get_type() {
                    Ok(TypedStatement::Condition(checked_lhs, checked_rhs))
                } else {
                    Err(ErrorInner {
                        pos: Some(pos),
                        message: format!(
                            "Cannot compare {} of type {:?} to {} of type {:?}",
                            checked_lhs,
                            checked_lhs.get_type(),
                            checked_rhs,
                            checked_rhs.get_type(),
                        ),
                    })
                }
                .map_err(|e| vec![e])
            }
            Statement::For(var, from, to, statements) => {
                self.enter_scope();

                self.check_for_var(&var).map_err(|e| vec![e])?;

                let var = self.check_variable(var, module_id, types).unwrap();

                let from = self
                    .check_expression(from, module_id, &types)
                    .map_err(|e| vec![e])?;
                let to = self
                    .check_expression(to, module_id, &types)
                    .map_err(|e| vec![e])?;

                let from = match from {
                    TypedExpression::FieldElement(e) => Ok(e),
                    e => Err(ErrorInner {
                        pos: Some(pos),
                        message: format!(
                            "Expected lower loop bound to be of type field, found {}",
                            e.get_type()
                        ),
                    }),
                }
                .map_err(|e| vec![e])?;

                let to = match to {
                    TypedExpression::FieldElement(e) => Ok(e),
                    e => Err(ErrorInner {
                        pos: Some(pos),
                        message: format!(
                            "Expected higher loop bound to be of type field, found {}",
                            e.get_type()
                        ),
                    }),
                }
                .map_err(|e| vec![e])?;

                self.insert_into_scope(var.clone());

                let mut checked_statements = vec![];

                for stat in statements {
                    let checked_stat = self.check_statement(stat, module_id, types)?;
                    checked_statements.push(checked_stat);
                }

                self.exit_scope();
                Ok(TypedStatement::For(var, from, to, checked_statements))
            }
            Statement::MultipleDefinition(assignees, rhs) => {
                match rhs.value {
                    // Right side has to be a function call
                    Expression::FunctionCall(fun_id, arguments) => {

                        // check lhs assignees are defined
                        let (assignees, errors): (Vec<_>, Vec<_>) = assignees.into_iter().map(|a| self.check_assignee(a, module_id, types)).partition(|r| r.is_ok());

                        if errors.len() > 0 {
                            return Err(errors.into_iter().map(|e| e.unwrap_err()).collect());
                        }

                        // constrain assignees to being identifiers
                        let (variables, errors): (Vec<_>, Vec<_>) = assignees.into_iter().map(|a| match a.unwrap() {
                            TypedAssignee::Identifier(v) => Ok(v),
                            a => Err(ErrorInner {
                                pos: Some(pos),
                                message: format!("Only assignment to identifiers is supported, found {}", a)
                            })
                        }).partition(|r| r.is_ok());

                        if errors.len() > 0 {
                            return Err(errors.into_iter().map(|e| e.unwrap_err()).collect());
                        }

                        let variables: Vec<_> = variables.into_iter().map(|v| v.unwrap()).collect();

                        let vars_types = variables.iter().map(|a| Some(a.get_type().clone())).collect();

                        // find argument types
                        let mut arguments_checked = vec![];
                        for arg in arguments {
                            let arg_checked = self.check_expression(arg, module_id, &types).map_err(|e| vec![e])?;
                            arguments_checked.push(arg_checked);
                        }

                        let arguments_types =
                            arguments_checked.iter().map(|a| a.get_type()).collect();

                        let query = FunctionQuery::new(&fun_id, &arguments_types, &vars_types);
<<<<<<< HEAD

                        let candidates = self.find_candidates(&query);
=======
                        let f = self.find_function(&query);
>>>>>>> e1a0d27f

                        match f {
                    		// the function has to be defined
                    		Some(f) => {

                                let call = TypedExpressionList::FunctionCall(f.clone(), arguments_checked, f.signature.outputs.clone());

                                Ok(TypedStatement::MultipleDefinition(variables, call))
                    		},
                    		None => Err(ErrorInner {                         pos: Some(pos),
 message: format!("Function definition for function {} with signature {} not found.", fun_id, query) }),
                    	}
                    }
                    _ => Err(ErrorInner {
                        pos: Some(pos),
                        message: format!("{} should be a function call", rhs),
                    }),
                }.map_err(|e| vec![e])
            }
        }
    }

    fn check_assignee<T: Field>(
        &mut self,
        assignee: AssigneeNode<'ast, T>,
        module_id: &ModuleId,
        types: &TypeMap,
    ) -> Result<TypedAssignee<'ast, T>, ErrorInner> {
        let pos = assignee.pos();
        // check that the assignee is declared
        match assignee.value {
            Assignee::Identifier(variable_name) => match self.get_scope(&variable_name) {
                Some(var) => Ok(TypedAssignee::Identifier(Variable::with_id_and_type(
                    variable_name,
                    var.id._type.clone(),
                ))),
                None => Err(ErrorInner {
                    pos: Some(assignee.pos()),
                    message: format!("Variable `{}` is undeclared", variable_name),
                }),
            },
            Assignee::Select(box assignee, box index) => {
                let checked_assignee = self.check_assignee(assignee, module_id, &types)?;

                let ty = checked_assignee.get_type();
                match ty {
                    Type::Array(..) => {
                        let checked_index = match index {
                            RangeOrExpression::Expression(e) => {
                                self.check_expression(e, module_id, &types)?
                            }
                            r => unimplemented!(
                                "Using slices in assignments is not supported yet, found {}",
                                r
                            ),
                        };

                        let checked_typed_index = match checked_index {
                            TypedExpression::FieldElement(e) => Ok(e),
                            e => Err(ErrorInner {
                                pos: Some(pos),

                                message: format!(
                                    "Expected array {} index to have type field, found {}",
                                    checked_assignee,
                                    e.get_type()
                                ),
                            }),
                        }?;

                        Ok(TypedAssignee::Select(
                            box checked_assignee,
                            box checked_typed_index,
                        ))
                    }
                    ty => Err(ErrorInner {
                        pos: Some(pos),

                        message: format!(
                            "Cannot access element at index {} on {} of type {}",
                            index, checked_assignee, ty,
                        ),
                    }),
                }
            }
            Assignee::Member(box assignee, box member) => {
                let checked_assignee = self.check_assignee(assignee, module_id, &types)?;

                let ty = checked_assignee.get_type();
                match &ty {
                    Type::Struct(members) => match members.iter().find(|m| m.id == member) {
                        Some(_) => Ok(TypedAssignee::Member(box checked_assignee, member.into())),
                        None => Err(ErrorInner {
                            pos: Some(pos),
                            message: format!("{} doesn't have member {}", ty, member),
                        }),
                    },
                    ty => Err(ErrorInner {
                        pos: Some(pos),

                        message: format!(
                            "Cannot access field {} on {} as of type {}",
                            member, checked_assignee, ty,
                        ),
                    }),
                }
            }
        }
    }

    fn check_spread_or_expression<T: Field>(
        &mut self,
        spread_or_expression: SpreadOrExpression<'ast, T>,
        module_id: &ModuleId,
        types: &TypeMap,
    ) -> Result<Vec<TypedExpression<'ast, T>>, ErrorInner> {
        match spread_or_expression {
            SpreadOrExpression::Spread(s) => {
                let pos = s.pos();

                let checked_expression =
                    self.check_expression(s.value.expression, module_id, &types)?;

                let res = match checked_expression {
                    TypedExpression::Array(e) => {
                        let ty = e.inner_type().clone();

                        let size = e.size();
                        match e.into_inner() {
                            // if we're doing a spread over an inline array, we return the inside of the array: ...[x, y, z] == x, y, z
                            // this is not strictly needed, but it makes spreads memory linear rather than quadratic
                            ArrayExpressionInner::Value(v) => Ok(v),
                            // otherwise we return a[0], ..., a[a.size() -1 ]
                            e => Ok((0..size)
                                .map(|i| match &ty {
                                    Type::FieldElement => FieldElementExpression::select(
                                        e.clone().annotate(Type::FieldElement, size),
                                        FieldElementExpression::Number(T::from(i)),
                                    )
                                    .into(),
                                    Type::Uint(bitwidth) => UExpression::select(
                                        e.clone().annotate(Type::Uint(*bitwidth), size),
                                        FieldElementExpression::Number(T::from(i)),
                                    )
                                    .into(),
                                    Type::Boolean => BooleanExpression::select(
                                        e.clone().annotate(Type::Boolean, size),
                                        FieldElementExpression::Number(T::from(i)),
                                    )
                                    .into(),
                                    Type::Array(array_type) => ArrayExpressionInner::Select(
                                        box e
                                            .clone()
                                            .annotate(Type::Array(array_type.clone()), size),
                                        box FieldElementExpression::Number(T::from(i)),
                                    )
                                    .annotate(*array_type.ty.clone(), array_type.size)
                                    .into(),
                                    Type::Struct(members) => StructExpressionInner::Select(
                                        box e.clone().annotate(Type::Struct(members.clone()), size),
                                        box FieldElementExpression::Number(T::from(i)),
                                    )
                                    .annotate(members.clone())
                                    .into(),
                                })
                                .collect()),
                        }
                    }
                    e => Err(ErrorInner {
                        pos: Some(pos),

                        message: format!(
                            "Expected spread operator to apply on array, found {}",
                            e.get_type()
                        ),
                    }),
                };

                let res = res.unwrap();

                Ok(res)
            }
            SpreadOrExpression::Expression(e) => {
                self.check_expression(e, module_id, &types).map(|r| vec![r])
            }
        }
    }

    fn check_expression<T: Field>(
        &mut self,
        expr: ExpressionNode<'ast, T>,
        module_id: &ModuleId,
        types: &TypeMap,
    ) -> Result<TypedExpression<'ast, T>, ErrorInner> {
        let pos = expr.pos();

        match expr.value {
            Expression::BooleanConstant(b) => Ok(BooleanExpression::Value(b).into()),
            Expression::Identifier(name) => {
                // check that `id` is defined in the scope
                match self.get_scope(&name) {
                    Some(v) => match v.id.get_type() {
                        Type::Boolean => Ok(BooleanExpression::Identifier(name.into()).into()),
                        Type::Uint(bitwidth) => Ok(UExpressionInner::Identifier(name.into())
                            .annotate(bitwidth)
                            .into()),
                        Type::FieldElement => {
                            Ok(FieldElementExpression::Identifier(name.into()).into())
                        }
                        Type::Array(array_type) => {
                            Ok(ArrayExpressionInner::Identifier(name.into())
                                .annotate(*array_type.ty, array_type.size)
                                .into())
                        }
                        Type::Struct(members) => Ok(StructExpressionInner::Identifier(name.into())
                            .annotate(members)
                            .into()),
                    },
                    None => Err(ErrorInner {
                        pos: Some(pos),
                        message: format!("Identifier \"{}\" is undefined", name),
                    }),
                }
            }
            Expression::Add(box e1, box e2) => {
                let e1_checked = self.check_expression(e1, module_id, &types)?;
                let e2_checked = self.check_expression(e2, module_id, &types)?;

                match (e1_checked, e2_checked) {
                    (TypedExpression::FieldElement(e1), TypedExpression::FieldElement(e2)) => {
                        Ok(FieldElementExpression::Add(box e1, box e2).into())
                    }
                    (TypedExpression::Uint(e1), TypedExpression::Uint(e2)) => {
                        if e1.get_type() == e2.get_type() {
                            Ok(UExpression::add(e1, e2).into())
                        } else {
                            Err(ErrorInner {
                                pos: Some(pos),

                                message: format!(
                                    "Cannot apply `+` to {:?}, {:?}",
                                    e1.get_type(),
                                    e2.get_type()
                                ),
                            })
                        }
                    }
                    (t1, t2) => Err(ErrorInner {
                        pos: Some(pos),

                        message: format!(
                            "Cannot apply `+` to {:?}, {:?}",
                            t1.get_type(),
                            t2.get_type()
                        ),
                    }),
                }
            }
            Expression::Sub(box e1, box e2) => {
                let e1_checked = self.check_expression(e1, module_id, &types)?;
                let e2_checked = self.check_expression(e2, module_id, &types)?;

                match (e1_checked, e2_checked) {
                    (TypedExpression::FieldElement(e1), TypedExpression::FieldElement(e2)) => {
                        Ok(FieldElementExpression::Sub(box e1, box e2).into())
                    }
                    (TypedExpression::Uint(e1), TypedExpression::Uint(e2)) => {
                        if e1.get_type() == e2.get_type() {
                            Ok(UExpression::sub(e1, e2).into())
                        } else {
                            Err(ErrorInner {
                                pos: Some(pos),

                                message: format!(
                                    "Cannot apply `+` to {:?}, {:?}",
                                    e1.get_type(),
                                    e2.get_type()
                                ),
                            })
                        }
                    }
                    (t1, t2) => Err(ErrorInner {
                        pos: Some(pos),

                        message: format!(
                            "Expected only field elements, found {:?}, {:?}",
                            t1.get_type(),
                            t2.get_type()
                        ),
                    }),
                }
            }
            Expression::Mult(box e1, box e2) => {
                let e1_checked = self.check_expression(e1, module_id, &types)?;
                let e2_checked = self.check_expression(e2, module_id, &types)?;

                match (e1_checked, e2_checked) {
                    (TypedExpression::FieldElement(e1), TypedExpression::FieldElement(e2)) => {
                        Ok(FieldElementExpression::Mult(box e1, box e2).into())
                    }
                    (TypedExpression::Uint(e1), TypedExpression::Uint(e2)) => {
                        if e1.get_type() == e2.get_type() {
                            Ok(UExpression::mult(e1, e2).into())
                        } else {
                            Err(ErrorInner {
                                pos: Some(pos),

                                message: format!(
                                    "Cannot apply `*` to {:?}, {:?}",
                                    e1.get_type(),
                                    e2.get_type()
                                ),
                            })
                        }
                    }
                    (t1, t2) => Err(ErrorInner {
                        pos: Some(pos),

                        message: format!(
                            "Cannot apply `*` to {:?}, {:?}",
                            t1.get_type(),
                            t2.get_type()
                        ),
                    }),
                }
            }
            Expression::Div(box e1, box e2) => {
                let e1_checked = self.check_expression(e1, module_id, &types)?;
                let e2_checked = self.check_expression(e2, module_id, &types)?;

                match (e1_checked, e2_checked) {
                    (TypedExpression::FieldElement(e1), TypedExpression::FieldElement(e2)) => {
                        Ok(FieldElementExpression::Div(box e1, box e2).into())
                    }
                    (t1, t2) => Err(ErrorInner {
                        pos: Some(pos),

                        message: format!(
                            "Expected only field elements, found {:?}, {:?}",
                            t1.get_type(),
                            t2.get_type()
                        ),
                    }),
                }
            }
            Expression::Pow(box e1, box e2) => {
                let e1_checked = self.check_expression(e1, module_id, &types)?;
                let e2_checked = self.check_expression(e2, module_id, &types)?;

                match (e1_checked, e2_checked) {
                    (TypedExpression::FieldElement(e1), TypedExpression::FieldElement(e2)) => Ok(
                        TypedExpression::FieldElement(FieldElementExpression::Pow(box e1, box e2)),
                    ),
                    (t1, t2) => Err(ErrorInner {
                        pos: Some(pos),

                        message: format!(
                            "Expected only field elements, found {:?}, {:?}",
                            t1.get_type(),
                            t2.get_type()
                        ),
                    }),
                }
            }
            Expression::IfElse(box condition, box consequence, box alternative) => {
                let condition_checked = self.check_expression(condition, module_id, &types)?;
                let consequence_checked = self.check_expression(consequence, module_id, &types)?;
                let alternative_checked = self.check_expression(alternative, module_id, &types)?;

                match condition_checked {
                    TypedExpression::Boolean(condition) => {
                        let consequence_type = consequence_checked.get_type();
                        let alternative_type = alternative_checked.get_type();
                        match consequence_type == alternative_type {
                            true => match (consequence_checked, alternative_checked) {
                                (TypedExpression::FieldElement(consequence), TypedExpression::FieldElement(alternative)) => {
                                    Ok(FieldElementExpression::IfElse(box condition, box consequence, box alternative).into())
                                },
                                (TypedExpression::Boolean(consequence), TypedExpression::Boolean(alternative)) => {
                                    Ok(BooleanExpression::IfElse(box condition, box consequence, box alternative).into())
                                },
                                (TypedExpression::Array(consequence), TypedExpression::Array(alternative)) => {
                                    let inner_type = consequence.inner_type().clone();
                                    let size = consequence.size();
                                    Ok(ArrayExpressionInner::IfElse(box condition, box consequence, box alternative).annotate(inner_type, size).into())
                                },
                                (TypedExpression::Struct(consequence), TypedExpression::Struct(alternative)) => {
                                    if consequence.get_type() == alternative.get_type() {
                                        let ty = consequence.ty().clone();
                                        Ok(StructExpressionInner::IfElse(box condition, box consequence, box alternative).annotate(ty).into())
                                    } else {
                                        unimplemented!("handle consequence alternative inner type mismatch")
                                    }
                                },
                                _ => unreachable!("types should match here as we checked them explicitly")
                            }
                            false => Err(ErrorInner {
                                pos: Some(pos),
                                message: format!("{{consequence}} and {{alternative}} in `if/else` expression should have the same type, found {}, {}", consequence_type, alternative_type)
                            })
                        }
                    }
                    c => Err(ErrorInner {
                        pos: Some(pos),
                        message: format!(
                            "{{condition}} after `if` should be a boolean, found {}",
                            c.get_type()
                        ),
                    }),
                }
            }
            Expression::FieldConstant(n) => Ok(FieldElementExpression::Number(n).into()),
            Expression::U8Constant(n) => Ok(UExpressionInner::Value(n.into()).annotate(8).into()),
            Expression::U16Constant(n) => Ok(UExpressionInner::Value(n.into()).annotate(16).into()),
            Expression::U32Constant(n) => Ok(UExpressionInner::Value(n.into()).annotate(32).into()),
            Expression::FunctionCall(fun_id, arguments) => {
                // check the arguments
                let mut arguments_checked = vec![];
                for arg in arguments {
                    let arg_checked = self.check_expression(arg, module_id, &types)?;
                    arguments_checked.push(arg_checked);
                }

                let mut arguments_types = vec![];
                for arg in arguments_checked.iter() {
                    arguments_types.push(arg.get_type());
                }

                // outside of multidef, function calls must have a single return value
                // we use type inference to determine the type of the return, so we don't specify it
                let query = FunctionQuery::new(&fun_id, &arguments_types, &vec![None]);

                let f = self.find_function(&query);

                match f {
                    // the function has to be defined
                    Some(f) => {
                        // the return count has to be 1
                        match f.signature.outputs.len() {
                            1 => match &f.signature.outputs[0] {
                                Type::FieldElement => Ok(FieldElementExpression::FunctionCall(
                                    FunctionKey {
                                        id: f.id.clone(),
                                        signature: f.signature.clone(),
                                    },
                                    arguments_checked,
                                )
                                .into()),
                                Type::Boolean => Ok(BooleanExpression::FunctionCall(
                                    FunctionKey {
                                        id: f.id.clone(),
                                        signature: f.signature.clone(),
                                    },
                                    arguments_checked,
                                )
                                .into()),
                                Type::Uint(bitwidth) => Ok(UExpressionInner::FunctionCall(
                                    FunctionKey {
                                        id: f.id.clone(),
                                        signature: f.signature.clone(),
                                    },
                                    arguments_checked,
                                )
                                .annotate(*bitwidth)
                                .into()),
                                Type::Struct(members) => Ok(StructExpressionInner::FunctionCall(
                                    FunctionKey {
                                        id: f.id.clone(),
                                        signature: f.signature.clone(),
                                    },
                                    arguments_checked,
                                )
                                .annotate(members.clone())
                                .into()),
                                Type::Array(array_type) => Ok(ArrayExpressionInner::FunctionCall(
                                    FunctionKey {
                                        id: f.id.clone(),
                                        signature: f.signature.clone(),
                                    },
                                    arguments_checked,
                                )
                                .annotate(*array_type.ty.clone(), array_type.size.clone())
                                .into()),
                                Type::Uint(bitwidth) => Ok(UExpressionInner::FunctionCall(
                                    FunctionKey {
                                        id: f.id.clone(),
                                        signature: f.signature.clone(),
                                    },
                                    arguments_checked,
                                )
                                .annotate(*bitwidth)
                                .into()),
                                _ => unimplemented!(),
                            },
                            n => Err(ErrorInner {
                                pos: Some(pos),

                                message: format!(
                                    "{} returns {} values but is called outside of a definition",
                                    f.id, n
                                ),
                            }),
                        }
                    }
                    None => Err(ErrorInner {
                        pos: Some(pos),

                        message: format!(
                            "Function definition for function {} with signature {} not found.",
                            fun_id, query
                        ),
                    }),
                }
            }
            Expression::Lt(box e1, box e2) => {
                let e1_checked = self.check_expression(e1, module_id, &types)?;
                let e2_checked = self.check_expression(e2, module_id, &types)?;
                match (e1_checked, e2_checked) {
                    (TypedExpression::FieldElement(e1), TypedExpression::FieldElement(e2)) => {
                        Ok(BooleanExpression::Lt(box e1, box e2).into())
                    }
                    (e1, e2) => Err(ErrorInner {
                        pos: Some(pos),
                        message: format!(
                            "Cannot compare {} of type {} to {} of type {}",
                            e1,
                            e1.get_type(),
                            e2,
                            e2.get_type()
                        ),
                    }),
                }
            }
            Expression::Le(box e1, box e2) => {
                let e1_checked = self.check_expression(e1, module_id, &types)?;
                let e2_checked = self.check_expression(e2, module_id, &types)?;
                match (e1_checked, e2_checked) {
                    (TypedExpression::FieldElement(e1), TypedExpression::FieldElement(e2)) => {
                        Ok(BooleanExpression::Le(box e1, box e2).into())
                    }
                    (e1, e2) => Err(ErrorInner {
                        pos: Some(pos),
                        message: format!(
                            "Cannot compare {} of type {} to {} of type {}",
                            e1,
                            e1.get_type(),
                            e2,
                            e2.get_type()
                        ),
                    }),
                }
            }
            Expression::Eq(box e1, box e2) => {
                let e1_checked = self.check_expression(e1, module_id, &types)?;
                let e2_checked = self.check_expression(e2, module_id, &types)?;
                match (e1_checked, e2_checked) {
                    (TypedExpression::FieldElement(e1), TypedExpression::FieldElement(e2)) => {
                        Ok(BooleanExpression::FieldEq(box e1, box e2).into())
                    }
                    (TypedExpression::Boolean(e1), TypedExpression::Boolean(e2)) => {
                        Ok(BooleanExpression::BoolEq(box e1, box e2).into())
                    }
                    (e1, e2) => Err(ErrorInner {
                        pos: Some(pos),
                        message: format!(
                            "Cannot compare {} of type {} to {} of type {}",
                            e1,
                            e1.get_type(),
                            e2,
                            e2.get_type()
                        ),
                    }),
                }
            }
            Expression::Ge(box e1, box e2) => {
                let e1_checked = self.check_expression(e1, module_id, &types)?;
                let e2_checked = self.check_expression(e2, module_id, &types)?;
                match (e1_checked, e2_checked) {
                    (TypedExpression::FieldElement(e1), TypedExpression::FieldElement(e2)) => {
                        Ok(BooleanExpression::Ge(box e1, box e2).into())
                    }
                    (e1, e2) => Err(ErrorInner {
                        pos: Some(pos),
                        message: format!(
                            "Cannot compare {} of type {} to {} of type {}",
                            e1,
                            e1.get_type(),
                            e2,
                            e2.get_type()
                        ),
                    }),
                }
            }
            Expression::Gt(box e1, box e2) => {
                let e1_checked = self.check_expression(e1, module_id, &types)?;
                let e2_checked = self.check_expression(e2, module_id, &types)?;
                match (e1_checked, e2_checked) {
                    (TypedExpression::FieldElement(e1), TypedExpression::FieldElement(e2)) => {
                        Ok(BooleanExpression::Gt(box e1, box e2).into())
                    }
                    (e1, e2) => Err(ErrorInner {
                        pos: Some(pos),
                        message: format!(
                            "Cannot compare {} of type {} to {} of type {}",
                            e1,
                            e1.get_type(),
                            e2,
                            e2.get_type()
                        ),
                    }),
                }
            }
            Expression::Select(box array, box index) => {
                let array = self.check_expression(array, module_id, &types)?;

                match index {
                    RangeOrExpression::Range(r) => match array {
                        TypedExpression::Array(array) => {
                            let array_size = array.size();
                            let inner_type = array.inner_type().clone();

                            let from = r
                                .value
                                .from
                                .map(|v| v.to_dec_string().parse::<usize>().unwrap())
                                .unwrap_or(0);

                            let to = r
                                .value
                                .to
                                .map(|v| v.to_dec_string().parse::<usize>().unwrap())
                                .unwrap_or(array_size);

                            match (from, to, array_size) {
                                (f, _, s) if f > s => Err(ErrorInner {
                                    pos: Some(pos),
                                    message: format!(
                                        "Lower range bound {} is out of array bounds [0, {}]",
                                        f, s,
                                    ),
                                }),
                                (_, t, s) if t > s => Err(ErrorInner {
                                    pos: Some(pos),
                                    message: format!(
                                        "Higher range bound {} is out of array bounds [0, {}]",
                                        t, s,
                                    ),
                                }),
                                (f, t, _) if f > t => Err(ErrorInner {
                                    pos: Some(pos),
                                    message: format!(
                                        "Lower range bound {} is larger than higher range bound {}",
                                        f, t,
                                    ),
                                }),
                                (f, t, _) => Ok(ArrayExpressionInner::Value(
                                    (f..t)
                                        .map(|i| match inner_type.clone() {
                                            Type::FieldElement => FieldElementExpression::Select(
                                                box array.clone(),
                                                box FieldElementExpression::Number(T::from(i)),
                                            )
                                            .into(),
                                            Type::Boolean => BooleanExpression::Select(
                                                box array.clone(),
                                                box FieldElementExpression::Number(T::from(i)),
                                            )
                                            .into(),
                                            Type::Uint(bitwidth) => UExpressionInner::Select(
                                                box array.clone(),
                                                box FieldElementExpression::Number(T::from(i)),
                                            )
                                            .annotate(bitwidth)
                                            .into(),
                                            Type::Struct(struct_ty) => {
                                                StructExpressionInner::Select(
                                                    box array.clone(),
                                                    box FieldElementExpression::Number(T::from(i)),
                                                )
                                                .annotate(struct_ty)
                                                .into()
                                            }
                                            Type::Array(array_ty) => ArrayExpressionInner::Select(
                                                box array.clone(),
                                                box FieldElementExpression::Number(T::from(i)),
                                            )
                                            .annotate(*array_ty.ty, array_ty.size)
                                            .into(),
                                        })
                                        .collect(),
                                )
                                .annotate(inner_type, t - f)
                                .into()),
                            }
                        }
                        e => Err(ErrorInner {
                            pos: Some(pos),
                            message: format!(
                                "Cannot access slice of expression {} of type {}",
                                e,
                                e.get_type(),
                            ),
                        }),
                    },
                    RangeOrExpression::Expression(e) => {
                        match (array, self.check_expression(e, module_id, &types)?) {
                            (TypedExpression::Array(a), TypedExpression::FieldElement(i)) => {
                                match a.inner_type().clone() {
                                    Type::FieldElement => {
                                        Ok(FieldElementExpression::select(a, i).into())
                                    }
                                    Type::Uint(..) => Ok(UExpression::select(a, i).into()),
                                    Type::Boolean => Ok(BooleanExpression::select(a, i).into()),
                                    Type::Array(..) => Ok(ArrayExpression::select(a, i).into()),
                                    Type::Struct(..) => Ok(StructExpression::select(a, i).into()),
                                }
                            }
                            (a, e) => Err(ErrorInner {
                                pos: Some(pos),
                                message: format!(
                                    "Cannot access element {} on expression of type {}",
                                    e,
                                    a.get_type()
                                ),
                            }),
                        }
                    }
                }
            }
            Expression::Member(box e, box id) => {
                let e = self.check_expression(e, module_id, &types)?;

                match e {
                    TypedExpression::Struct(s) => {
                        // check that the struct has that field and return the type if it does
                        let ty = s.ty().iter().find(|m| m.id == id).map(|m| *m.ty.clone());

                        match ty {
                            Some(ty) => match ty {
                                Type::FieldElement => {
                                    Ok(FieldElementExpression::member(s, id.to_string()).into())
                                }
                                Type::Boolean => {
                                    Ok(BooleanExpression::member(s, id.to_string()).into())
                                }
                                Type::Uint(..) => Ok(UExpression::member(s, id.to_string()).into()),
                                Type::Array(array_type) => {
                                    Ok(ArrayExpressionInner::Member(box s.clone(), id.to_string())
                                        .annotate(*array_type.ty.clone(), array_type.size)
                                        .into())
                                }
                                Type::Struct(..) => {
                                    Ok(StructExpression::member(s.clone(), id.to_string()).into())
                                }
                            },
                            None => Err(ErrorInner {
                                pos: Some(pos),
                                message: format!("{} doesn't have member {}", s.get_type(), id,),
                            }),
                        }
                    }
                    e => Err(ErrorInner {
                        pos: Some(pos),
                        message: format!(
                            "Cannot access member {} on expression of type {}",
                            id,
                            e.get_type()
                        ),
                    }),
                }
            }
            Expression::InlineArray(expressions) => {
                // check each expression, getting its type
                let mut expressions_checked = vec![];
                for e in expressions {
                    let e_checked = self.check_spread_or_expression(e, module_id, &types)?;
                    expressions_checked.extend(e_checked);
                }

                // we infer the type to be the type of the first element
                let inferred_type = expressions_checked.get(0).unwrap().get_type().clone();

                match inferred_type {
                    Type::FieldElement => {
                        // we check all expressions have that same type
                        let mut unwrapped_expressions = vec![];

                        for e in expressions_checked {
                            let unwrapped_e = match e {
                                TypedExpression::FieldElement(e) => Ok(e),
                                e => Err(ErrorInner {
                                    pos: Some(pos),

                                    message: format!(
                                        "Expected {} to have type {}, but type is {}",
                                        e,
                                        inferred_type,
                                        e.get_type()
                                    ),
                                }),
                            }?;
                            unwrapped_expressions.push(unwrapped_e.into());
                        }

                        let size = unwrapped_expressions.len();

                        Ok(ArrayExpressionInner::Value(unwrapped_expressions)
                            .annotate(Type::FieldElement, size)
                            .into())
                    }
                    Type::Boolean => {
                        // we check all expressions have that same type
                        let mut unwrapped_expressions = vec![];

                        for e in expressions_checked {
                            let unwrapped_e = match e {
                                TypedExpression::Boolean(e) => Ok(e),
                                e => Err(ErrorInner {
                                    pos: Some(pos),

                                    message: format!(
                                        "Expected {} to have type {}, but type is {}",
                                        e,
                                        inferred_type,
                                        e.get_type()
                                    ),
                                }),
                            }?;
                            unwrapped_expressions.push(unwrapped_e.into());
                        }

                        let size = unwrapped_expressions.len();

                        Ok(ArrayExpressionInner::Value(unwrapped_expressions)
                            .annotate(Type::Boolean, size)
                            .into())
                    }
                    ty @ Type::Uint(..) => {
                        // we check all expressions have that same type
                        let mut unwrapped_expressions = vec![];

                        for e in expressions_checked {
                            let unwrapped_e = match e {
                                TypedExpression::Uint(e) => {
                                    if e.get_type() == ty {
                                        Ok(e)
                                    } else {
                                        Err(ErrorInner {
                                            pos: Some(pos),

                                            message: format!(
                                                "Expected {} to have type {}, but type is {}",
                                                e,
                                                ty,
                                                e.get_type()
                                            ),
                                        })
                                    }
                                }
                                e => Err(ErrorInner {
                                    pos: Some(pos),

                                    message: format!(
                                        "Expected {} to have type {}, but type is {}",
                                        e,
                                        ty,
                                        e.get_type()
                                    ),
                                }),
                            }?;
                            unwrapped_expressions.push(unwrapped_e.into());
                        }

                        let size = unwrapped_expressions.len();

                        Ok(ArrayExpressionInner::Value(unwrapped_expressions)
                            .annotate(ty, size)
                            .into())
                    }
                    ty @ Type::Array(..) => {
                        // we check all expressions have that same type
                        let mut unwrapped_expressions = vec![];

                        for e in expressions_checked {
                            let unwrapped_e = match e {
                                TypedExpression::Array(e) => {
                                    if e.get_type() == ty {
                                        Ok(e)
                                    } else {
                                        Err(ErrorInner {
                                            pos: Some(pos),

                                            message: format!(
                                                "Expected {} to have type {}, but type is {}",
                                                e,
                                                ty,
                                                e.get_type()
                                            ),
                                        })
                                    }
                                }
                                e => Err(ErrorInner {
                                    pos: Some(pos),

                                    message: format!(
                                        "Expected {} to have type {}, but type is {}",
                                        e,
                                        ty,
                                        e.get_type()
                                    ),
                                }),
                            }?;
                            unwrapped_expressions.push(unwrapped_e.into());
                        }

                        let size = unwrapped_expressions.len();

                        Ok(ArrayExpressionInner::Value(unwrapped_expressions)
                            .annotate(ty, size)
                            .into())
                    }
                    ty @ Type::Struct(..) => {
                        // we check all expressions have that same type
                        let mut unwrapped_expressions = vec![];

                        for e in expressions_checked {
                            let unwrapped_e = match e {
                                TypedExpression::Struct(e) => {
                                    if e.get_type() == ty {
                                        Ok(e)
                                    } else {
                                        Err(ErrorInner {
                                            pos: Some(pos),

                                            message: format!(
                                                "Expected {} to have type {}, but type is {}",
                                                e,
                                                ty,
                                                e.get_type()
                                            ),
                                        })
                                    }
                                }
                                e => Err(ErrorInner {
                                    pos: Some(pos),

                                    message: format!(
                                        "Expected {} to have type {}, but type is {}",
                                        e,
                                        ty,
                                        e.get_type()
                                    ),
                                }),
                            }?;
                            unwrapped_expressions.push(unwrapped_e.into());
                        }

                        let size = unwrapped_expressions.len();

                        Ok(ArrayExpressionInner::Value(unwrapped_expressions)
                            .annotate(ty, size)
                            .into())
                    }
                }
            }
            Expression::InlineStruct(id, inline_members) => {
                let ty = self.check_type(
                    UnresolvedType::User(id.clone()).at(42, 42, 42),
                    module_id,
                    &types,
                )?;
                let members = match ty {
                    Type::Struct(members) => members,
                    _ => unreachable!(),
                };

                // check that we provided the required number of values

                if members.len() != inline_members.len() {
                    return Err(ErrorInner {
                        pos: Some(pos),
                        message: format!(
                            "Inline struct {} does not match {} : {}",
                            Expression::InlineStruct(id.clone(), inline_members),
                            id,
                            Type::Struct(members)
                        ),
                    });
                }

                // check that the mapping of values matches the expected type
                // put the value into a map, pick members from this map following declared members, and try to parse them

                let mut inline_members_map = inline_members
                    .clone()
                    .into_iter()
                    .map(|(id, v)| (id.to_string(), v))
                    .collect::<HashMap<_, _>>();
                let mut result: Vec<TypedExpression<'ast, T>> = vec![];

                for member in &members {
                    match inline_members_map.remove(member.id.as_str()) {
                        Some(value) => {
                            let expression_checked =
                                self.check_expression(value, module_id, &types)?;
                            let checked_type = expression_checked.get_type();
                            if checked_type != *member.ty {
                                return Err(ErrorInner {
                                    pos: Some(pos),
                                    message: format!(
                                        "Member {} of struct {} has type {}, found {} of type {}",
                                        member.id,
                                        id.clone(),
                                        member.ty,
                                        expression_checked,
                                        checked_type,
                                    ),
                                });
                            } else {
                                result.push(expression_checked.into());
                            }
                        }
                        None => {
                            return Err(ErrorInner {
                                pos: Some(pos),
                                message: format!(
                                    "Member {} of struct {} : {} not found in value {}",
                                    member.id,
                                    id.clone(),
                                    Type::Struct(members.clone()),
                                    Expression::InlineStruct(id.clone(), inline_members),
                                ),
                            })
                        }
                    }
                }

                Ok(StructExpressionInner::Value(result)
                    .annotate(members)
                    .into())
            }
            Expression::And(box e1, box e2) => {
                let e1_checked = self.check_expression(e1, module_id, &types)?;
                let e2_checked = self.check_expression(e2, module_id, &types)?;
                match (e1_checked, e2_checked) {
                    (TypedExpression::Boolean(e1), TypedExpression::Boolean(e2)) => {
                        Ok(BooleanExpression::And(box e1, box e2).into())
                    }
                    (e1, e2) => Err(ErrorInner {
                        pos: Some(pos),

                        message: format!(
                            "cannot apply boolean operators to {} and {}",
                            e1.get_type(),
                            e2.get_type()
                        ),
                    }),
                }
            }
            Expression::Or(box e1, box e2) => {
                let e1_checked = self.check_expression(e1, module_id, &types)?;
                let e2_checked = self.check_expression(e2, module_id, &types)?;
                match (e1_checked, e2_checked) {
                    (TypedExpression::Boolean(e1), TypedExpression::Boolean(e2)) => {
                        Ok(BooleanExpression::Or(box e1, box e2).into())
                    }
                    (e1, e2) => Err(ErrorInner {
                        pos: Some(pos),

                        message: format!("cannot compare {} to {}", e1.get_type(), e2.get_type()),
                    }),
                }
            }
            Expression::LeftShift(box e1, box e2) => {
                let e1_checked = self.check_expression(e1, module_id, &types)?;
                let e2_checked = self.check_expression(e2, module_id, &types)?;
                match (e1_checked, e2_checked) {
                    (TypedExpression::Uint(e1), TypedExpression::FieldElement(e2)) => {
                        Ok(UExpression::left_shift(e1, e2).into())
                    }
                    (e1, e2) => Err(ErrorInner {
                        pos: Some(pos),

                        message: format!(
                            "cannot left-shift {} by {}",
                            e1.get_type(),
                            e2.get_type()
                        ),
                    }),
                }
            }
            Expression::RightShift(box e1, box e2) => {
                let e1_checked = self.check_expression(e1, module_id, &types)?;
                let e2_checked = self.check_expression(e2, module_id, &types)?;
                match (e1_checked, e2_checked) {
                    (TypedExpression::Uint(e1), TypedExpression::FieldElement(e2)) => {
                        Ok(UExpression::right_shift(e1, e2).into())
                    }
                    (e1, e2) => Err(ErrorInner {
                        pos: Some(pos),

                        message: format!(
                            "cannot right-shift {} by {}",
                            e1.get_type(),
                            e2.get_type()
                        ),
                    }),
                }
            }
            Expression::BitOr(box e1, box e2) => {
                let e1_checked = self.check_expression(e1, module_id, &types)?;
                let e2_checked = self.check_expression(e2, module_id, &types)?;
                match (e1_checked, e2_checked) {
                    (TypedExpression::Uint(e1), TypedExpression::Uint(e2)) => {
                        if e1.get_type() == e2.get_type() {
                            Ok(UExpression::or(e1, e2).into())
                        } else {
                            Err(ErrorInner {
                                pos: Some(pos),

                                message: format!(
                                    "Cannot apply `&` to {}, {}",
                                    e1.get_type(),
                                    e2.get_type()
                                ),
                            })
                        }
                    }
                    (e1, e2) => Err(ErrorInner {
                        pos: Some(pos),

                        message: format!("cannot shift {} by {}", e1.get_type(), e2.get_type()),
                    }),
                }
            }
            Expression::BitAnd(box e1, box e2) => {
                let e1_checked = self.check_expression(e1, module_id, &types)?;
                let e2_checked = self.check_expression(e2, module_id, &types)?;
                match (e1_checked, e2_checked) {
                    (TypedExpression::Uint(e1), TypedExpression::Uint(e2)) => {
                        if e1.get_type() == e2.get_type() {
                            Ok(UExpression::and(e1, e2).into())
                        } else {
                            Err(ErrorInner {
                                pos: Some(pos),

                                message: format!(
                                    "Cannot apply `&` to {}, {}",
                                    e1.get_type(),
                                    e2.get_type()
                                ),
                            })
                        }
                    }
                    (e1, e2) => Err(ErrorInner {
                        pos: Some(pos),

                        message: format!("cannot shift {} by {}", e1.get_type(), e2.get_type()),
                    }),
                }
            }
            Expression::BitXor(box e1, box e2) => {
                let e1_checked = self.check_expression(e1, module_id, &types)?;
                let e2_checked = self.check_expression(e2, module_id, &types)?;
                match (e1_checked, e2_checked) {
                    (TypedExpression::Uint(e1), TypedExpression::Uint(e2)) => {
                        if e1.get_type() == e2.get_type() {
                            Ok(UExpression::xor(e1, e2).into())
                        } else {
                            Err(ErrorInner {
                                pos: Some(pos),

                                message: format!(
                                    "Cannot apply `^` to {}, {}",
                                    e1.get_type(),
                                    e2.get_type()
                                ),
                            })
                        }
                    }
                    (e1, e2) => Err(ErrorInner {
                        pos: Some(pos),

                        message: format!(
                            "Cannot apply `^` to {}, {}",
                            e1.get_type(),
                            e2.get_type()
                        ),
                    }),
                }
            }
            Expression::Not(box e) => {
                let e_checked = self.check_expression(e, module_id, &types)?;
                match e_checked {
                    TypedExpression::Boolean(e) => Ok(BooleanExpression::Not(box e).into()),
                    TypedExpression::Uint(e) => Ok(UExpression::not(e).into()),
                    e => Err(ErrorInner {
                        pos: Some(pos),

                        message: format!("cannot negate {}", e.get_type()),
                    }),
                }
            }
        }
    }

    fn get_scope(&self, variable_name: &'ast str) -> Option<&'ast ScopedVariable> {
        self.scope.get(&ScopedVariable {
            id: Variable::with_id_and_type(
                crate::typed_absy::Identifier::from(variable_name),
                Type::FieldElement,
            ),
            level: 0,
        })
    }

    fn insert_into_scope(&mut self, v: Variable<'ast>) -> bool {
        self.scope.insert(ScopedVariable {
            id: v,
            level: self.level,
        })
    }

    fn find_function(&self, query: &FunctionQuery<'ast>) -> Option<FunctionKey<'ast>> {
        query.match_funcs(&self.functions)
    }

    fn enter_scope(&mut self) -> () {
        self.level += 1;
    }

    fn exit_scope(&mut self) -> () {
        let current_level = self.level;
        self.scope
            .retain(|ref scoped_variable| scoped_variable.level < current_level);
        self.level -= 1;
    }
}

#[cfg(test)]
mod tests {
    use super::*;
    use absy;
    use typed_absy;
    use zokrates_field::Bn128Field;

    const MODULE_ID: &str = "";

    mod array {
        use super::*;

        #[test]
        fn element_type_mismatch() {
            let types = HashMap::new();
            let module_id = "".into();
            // [3, true]
            let a = Expression::InlineArray(vec![
                Expression::FieldConstant(Bn128Field::from(3)).mock().into(),
                Expression::BooleanConstant(true).mock().into(),
            ])
            .mock();
            assert!(Checker::new()
                .check_expression(a, &module_id, &types)
                .is_err());

            // [[0], [0, 0]]
            let a = Expression::InlineArray(vec![
                Expression::InlineArray(vec![Expression::FieldConstant(Bn128Field::from(0))
                    .mock()
                    .into()])
                .mock()
                .into(),
                Expression::InlineArray(vec![
                    Expression::FieldConstant(Bn128Field::from(0)).mock().into(),
                    Expression::FieldConstant(Bn128Field::from(0)).mock().into(),
                ])
                .mock()
                .into(),
            ])
            .mock();
            assert!(Checker::new()
                .check_expression(a, &module_id, &types)
                .is_err());

            // [[0], true]
            let a = Expression::InlineArray(vec![
                Expression::InlineArray(vec![Expression::FieldConstant(Bn128Field::from(0))
                    .mock()
                    .into()])
                .mock()
                .into(),
                Expression::InlineArray(vec![Expression::BooleanConstant(true).mock().into()])
                    .mock()
                    .into(),
            ])
            .mock();
            assert!(Checker::new()
                .check_expression(a, &module_id, &types)
                .is_err());
        }
    }

    mod symbols {
        use super::*;

        /// Helper function to create (() -> (): return)
        fn function0() -> FunctionNode<'static, Bn128Field> {
            let statements: Vec<StatementNode<Bn128Field>> = vec![Statement::Return(
                ExpressionList {
                    expressions: vec![],
                }
                .mock(),
            )
            .mock()];

            let arguments = vec![];

            let signature = UnresolvedSignature::new();

            Function {
                arguments,
                statements,
                signature,
            }
            .mock()
        }

        /// Helper function to create ((private field a) -> (): return)
        fn function1() -> FunctionNode<'static, Bn128Field> {
            let statements: Vec<StatementNode<Bn128Field>> = vec![Statement::Return(
                ExpressionList {
                    expressions: vec![],
                }
                .mock(),
            )
            .mock()];

            let arguments = vec![absy::Parameter {
                id: absy::Variable::new("a", UnresolvedType::FieldElement.mock()).mock(),
                private: true,
            }
            .mock()];

            let signature =
                UnresolvedSignature::new().inputs(vec![UnresolvedType::FieldElement.mock()]);

            Function {
                arguments,
                statements,
                signature,
            }
            .mock()
        }

        fn struct0() -> StructTypeNode<'static> {
            StructType { fields: vec![] }.mock()
        }

        fn struct1() -> StructTypeNode<'static> {
            StructType {
                fields: vec![StructField {
                    id: "foo".into(),
                    ty: UnresolvedType::FieldElement.mock(),
                }
                .mock()],
            }
            .mock()
        }

        #[test]
        fn unifier() {
            // the unifier should only accept either a single type or many functions of different signatures for each symbol

            let mut unifier = SymbolUnifier::default();

            assert!(unifier.insert_type("foo"));
            assert!(!unifier.insert_type("foo"));
            assert!(!unifier.insert_function("foo", Signature::new()));
            assert!(unifier.insert_function("bar", Signature::new()));
            assert!(!unifier.insert_function("bar", Signature::new()));
            assert!(
                unifier.insert_function("bar", Signature::new().inputs(vec![Type::FieldElement]))
            );
            assert!(!unifier.insert_type("bar"));
        }

        #[test]
        fn imported_function() {
            // foo.zok
            // def main() -> ():
            // 		return

            // bar.zok
            // from "./foo.zok" import main

            // after semantic check, `bar` should import a checked function

            let foo: Module<Bn128Field> = Module {
                symbols: vec![SymbolDeclaration {
                    id: "main",
                    symbol: Symbol::HereFunction(function0()),
                }
                .mock()],
                imports: vec![],
            };

            let bar: Module<Bn128Field> = Module {
                symbols: vec![SymbolDeclaration {
                    id: "main",
                    symbol: Symbol::There(SymbolImport::with_id_in_module("main", "foo").mock()),
                }
                .mock()],
                imports: vec![],
            };

            let mut state = State::new(
                vec![("foo".into(), foo), ("bar".into(), bar)]
                    .into_iter()
                    .collect(),
            );

            let mut checker = Checker::new();

            assert_eq!(checker.check_module(&"bar".into(), &mut state), Ok(()));
            assert_eq!(
                state.typed_modules.get(&PathBuf::from("bar")),
                Some(&TypedModule {
                    functions: vec![(
                        FunctionKey::with_id("main").signature(Signature::new()),
                        TypedFunctionSymbol::There(
                            FunctionKey::with_id("main").signature(Signature::new()),
                            "foo".into()
                        )
                    )]
                    .into_iter()
                    .collect(),
                })
            );
        }

        #[test]
        fn duplicate_function_declaration() {
            // def foo():
            //   return
            // def foo():
            //   return
            //
            // should fail

            let module = Module {
                symbols: vec![
                    SymbolDeclaration {
                        id: "foo",
                        symbol: Symbol::HereFunction(function0()),
                    }
                    .mock(),
                    SymbolDeclaration {
                        id: "foo",
                        symbol: Symbol::HereFunction(function0()),
                    }
                    .mock(),
                ],
                imports: vec![],
            };

            let mut state = State::new(
                vec![(PathBuf::from(MODULE_ID).into(), module)]
                    .into_iter()
                    .collect(),
            );

            let mut checker = Checker::new();
            assert_eq!(
                checker
                    .check_module(&PathBuf::from(MODULE_ID).into(), &mut state)
                    .unwrap_err()[0]
                    .inner
                    .message,
                "foo conflicts with another symbol"
            );
        }

        #[test]
        fn overloaded_function_declaration() {
            // def foo():
            //   return
            // def foo(a):
            //   return
            //
            // should succeed as overloading is allowed

            let module = Module {
                symbols: vec![
                    SymbolDeclaration {
                        id: "foo",
                        symbol: Symbol::HereFunction(function0()),
                    }
                    .mock(),
                    SymbolDeclaration {
                        id: "foo",
                        symbol: Symbol::HereFunction(function1()),
                    }
                    .mock(),
                ],
                imports: vec![],
            };

            let mut state = State::new(
                vec![(PathBuf::from(MODULE_ID), module)]
                    .into_iter()
                    .collect(),
            );

            let mut checker = Checker::new();
            assert_eq!(
                checker.check_module(&PathBuf::from(MODULE_ID), &mut state),
                Ok(())
            );
            assert!(state
                .typed_modules
                .get(&PathBuf::from(MODULE_ID))
                .unwrap()
                .functions
                .contains_key(&FunctionKey::with_id("foo").signature(Signature::new())));
            assert!(state
                .typed_modules
                .get(&PathBuf::from(MODULE_ID))
                .unwrap()
                .functions
                .contains_key(
                    &FunctionKey::with_id("foo")
                        .signature(Signature::new().inputs(vec![Type::FieldElement]))
                ))
        }

        #[test]
        fn duplicate_type_declaration() {
            // struct Foo {}
            // struct Foo { foo: field }
            //
            // should fail

            let module: Module<Bn128Field> = Module {
                symbols: vec![
                    SymbolDeclaration {
                        id: "foo",
                        symbol: Symbol::HereType(struct0()),
                    }
                    .mock(),
                    SymbolDeclaration {
                        id: "foo",
                        symbol: Symbol::HereType(struct1()),
                    }
                    .mock(),
                ],
                imports: vec![],
            };

            let mut state = State::new(vec![("main".into(), module)].into_iter().collect());

            let mut checker = Checker::new();
            assert_eq!(
                checker
                    .check_module(&"main".into(), &mut state)
                    .unwrap_err()[0]
                    .inner
                    .message,
                "foo conflicts with another symbol"
            );
        }

        #[test]
        fn type_function_conflict() {
            // struct foo {}
            // def foo():
            //   return
            //
            // should fail

            let module = Module {
                symbols: vec![
                    SymbolDeclaration {
                        id: "foo",
                        symbol: Symbol::HereFunction(function0()),
                    }
                    .mock(),
                    SymbolDeclaration {
                        id: "foo",
                        symbol: Symbol::HereType(StructType { fields: vec![] }.mock()),
                    }
                    .mock(),
                ],
                imports: vec![],
            };

            let mut state = State::new(vec![("main".into(), module)].into_iter().collect());

            let mut checker = Checker::new();
            assert_eq!(
                checker
                    .check_module(&"main".into(), &mut state)
                    .unwrap_err()[0]
                    .inner
                    .message,
                "foo conflicts with another symbol"
            );
        }

        #[test]
        fn type_imported_function_conflict() {
            // import first

            // // bar.code
            // def main() -> (): return
            //
            // // main.code
            // import main from "bar" as foo
            // struct foo {}
            //
            // should fail

            let bar = Module::with_symbols(vec![SymbolDeclaration {
                id: "main",
                symbol: Symbol::HereFunction(function0()),
            }
            .mock()]);

            let main = Module {
                symbols: vec![
                    SymbolDeclaration {
                        id: "foo",
                        symbol: Symbol::There(
                            SymbolImport::with_id_in_module("main", "bar").mock(),
                        ),
                    }
                    .mock(),
                    SymbolDeclaration {
                        id: "foo",
                        symbol: Symbol::HereType(struct0()),
                    }
                    .mock(),
                ],
                imports: vec![],
            };

            let mut state = State::new(
                vec![(PathBuf::from(MODULE_ID), main), ("bar".into(), bar)]
                    .into_iter()
                    .collect(),
            );

            let mut checker = Checker::new();
            assert_eq!(
                checker
                    .check_module(&PathBuf::from(MODULE_ID), &mut state)
                    .unwrap_err()[0]
                    .inner
                    .message,
                "foo conflicts with another symbol"
            );

            // type declaration first

            // // bar.code
            // def main() -> (): return
            //
            // // main.code
            // struct foo {}
            // import main from "bar" as foo
            //
            // should fail

            let bar = Module::with_symbols(vec![SymbolDeclaration {
                id: "main",
                symbol: Symbol::HereFunction(function0()),
            }
            .mock()]);

            let main = Module {
                symbols: vec![
                    SymbolDeclaration {
                        id: "foo",
                        symbol: Symbol::HereType(struct0()),
                    }
                    .mock(),
                    SymbolDeclaration {
                        id: "foo",
                        symbol: Symbol::There(
                            SymbolImport::with_id_in_module("main", "bar").mock(),
                        ),
                    }
                    .mock(),
                ],
                imports: vec![],
            };

            let mut state = State::new(
                vec![(PathBuf::from(MODULE_ID), main), ("bar".into(), bar)]
                    .into_iter()
                    .collect(),
            );

            let mut checker = Checker::new();
            assert_eq!(
                checker
                    .check_module(&PathBuf::from(MODULE_ID), &mut state)
                    .unwrap_err()[0]
                    .inner
                    .message,
                "foo conflicts with another symbol"
            );
        }
    }

    pub fn new_with_args<'ast>(
        scope: HashSet<ScopedVariable<'ast>>,
        level: usize,
        functions: HashSet<FunctionKey<'ast>>,
    ) -> Checker<'ast> {
        Checker {
            scope: scope,
            functions: functions,
            level: level,
        }
    }

    #[test]
    fn undefined_variable_in_statement() {
        // a = b
        // b undefined
        let statement: StatementNode<Bn128Field> = Statement::Definition(
            Assignee::Identifier("a").mock(),
            Expression::Identifier("b").mock(),
        )
        .mock();

        let types = HashMap::new();
        let module_id = "".into();

        let mut checker = Checker::new();
        assert_eq!(
            checker.check_statement(statement, &module_id, &types),
            Err(vec![ErrorInner {
                pos: Some((Position::mock(), Position::mock())),
                message: "Identifier \"b\" is undefined".into()
            }])
        );
    }

    #[test]
    fn defined_variable_in_statement() {
        // a = b
        // b defined
        let statement: StatementNode<Bn128Field> = Statement::Definition(
            Assignee::Identifier("a").mock(),
            Expression::Identifier("b").mock(),
        )
        .mock();

        let types = HashMap::new();
        let module_id = "".into();

        let mut scope = HashSet::new();
        scope.insert(ScopedVariable {
            id: Variable::field_element("a"),
            level: 0,
        });
        scope.insert(ScopedVariable {
            id: Variable::field_element("b"),
            level: 0,
        });
        let mut checker = new_with_args(scope, 1, HashSet::new());
        assert_eq!(
            checker.check_statement(statement, &module_id, &types),
            Ok(TypedStatement::Definition(
                TypedAssignee::Identifier(typed_absy::Variable::field_element("a")),
                FieldElementExpression::Identifier("b".into()).into()
            ))
        );
    }

    #[test]
    fn declared_in_other_function() {
        // def foo():
        //   field a = 1
        // def bar():
        //   return a
        // should fail
        let foo_args = vec![];
        let foo_statements = vec![
            Statement::Declaration(
                absy::Variable::new("a", UnresolvedType::FieldElement.mock()).mock(),
            )
            .mock(),
            Statement::Definition(
                Assignee::Identifier("a").mock(),
                Expression::FieldConstant(Bn128Field::from(1)).mock(),
            )
            .mock(),
        ];
        let foo = Function {
            arguments: foo_args,
            statements: foo_statements,
            signature: UnresolvedSignature {
                inputs: vec![],
                outputs: vec![UnresolvedType::FieldElement.mock()],
            },
        }
        .mock();

        let bar_args = vec![];
        let bar_statements = vec![Statement::Return(
            ExpressionList {
                expressions: vec![Expression::Identifier("a").mock()],
            }
            .mock(),
        )
        .mock()];

        let bar = Function {
            arguments: bar_args,
            statements: bar_statements,
            signature: UnresolvedSignature {
                inputs: vec![],
                outputs: vec![UnresolvedType::FieldElement.mock()],
            },
        }
        .mock();

        let symbols = vec![
            SymbolDeclaration {
                id: "foo",
                symbol: Symbol::HereFunction(foo),
            }
            .mock(),
            SymbolDeclaration {
                id: "bar",
                symbol: Symbol::HereFunction(bar),
            }
            .mock(),
        ];
        let module = Module {
            symbols,
            imports: vec![],
        };

        let mut state = State::new(vec![("main".into(), module)].into_iter().collect());

        let mut checker = Checker::new();
        assert_eq!(
            checker.check_module(&"main".into(), &mut state),
            Err(vec![Error {
                inner: ErrorInner {
                    pos: Some((Position::mock(), Position::mock())),
                    message: "Identifier \"a\" is undefined".into()
                },
                module_id: "main".into()
            }])
        );
    }

    #[test]
    fn declared_in_two_scopes() {
        // def foo():
        //   a = 1
        // def bar():
        //   a = 2
        //   return a
        // def main():
        //   return 1
        // should pass
        let foo_args = vec![];
        let foo_statements = vec![
            Statement::Declaration(
                absy::Variable::new("a", UnresolvedType::FieldElement.mock()).mock(),
            )
            .mock(),
            Statement::Definition(
                Assignee::Identifier("a").mock(),
                Expression::FieldConstant(Bn128Field::from(1)).mock(),
            )
            .mock(),
        ];

        let foo = Function {
            arguments: foo_args,
            statements: foo_statements,
            signature: UnresolvedSignature {
                inputs: vec![],
                outputs: vec![UnresolvedType::FieldElement.mock()],
            },
        }
        .mock();

        let bar_args = vec![];
        let bar_statements = vec![
            Statement::Declaration(
                absy::Variable::new("a", UnresolvedType::FieldElement.mock()).mock(),
            )
            .mock(),
            Statement::Definition(
                Assignee::Identifier("a").mock(),
                Expression::FieldConstant(Bn128Field::from(2)).mock(),
            )
            .mock(),
            Statement::Return(
                ExpressionList {
                    expressions: vec![Expression::Identifier("a").mock()],
                }
                .mock(),
            )
            .mock(),
        ];
        let bar = Function {
            arguments: bar_args,
            statements: bar_statements,
            signature: UnresolvedSignature {
                inputs: vec![],
                outputs: vec![UnresolvedType::FieldElement.mock()],
            },
        }
        .mock();

        let main_args = vec![];
        let main_statements = vec![Statement::Return(
            ExpressionList {
                expressions: vec![Expression::FieldConstant(Bn128Field::from(1)).mock()],
            }
            .mock(),
        )
        .mock()];

        let main = Function {
            arguments: main_args,
            statements: main_statements,
            signature: UnresolvedSignature {
                inputs: vec![],
                outputs: vec![UnresolvedType::FieldElement.mock()],
            },
        }
        .mock();

        let symbols = vec![
            SymbolDeclaration {
                id: "foo",
                symbol: Symbol::HereFunction(foo),
            }
            .mock(),
            SymbolDeclaration {
                id: "bar",
                symbol: Symbol::HereFunction(bar),
            }
            .mock(),
            SymbolDeclaration {
                id: "main",
                symbol: Symbol::HereFunction(main),
            }
            .mock(),
        ];
        let module = Module {
            symbols,
            imports: vec![],
        };

        let mut state = State::new(vec![("main".into(), module)].into_iter().collect());

        let mut checker = Checker::new();
        assert!(checker.check_module(&"main".into(), &mut state).is_ok());
    }

    #[test]
    fn for_index_after_end() {
        // def foo():
        //   for field i in 0..10 do
        //   endfor
        //   return i
        // should fail
        let foo_statements = vec![
            Statement::For(
                absy::Variable::new("i", UnresolvedType::FieldElement.mock()).mock(),
                Expression::FieldConstant(Bn128Field::from(0)).mock(),
                Expression::FieldConstant(Bn128Field::from(10)).mock(),
                vec![],
            )
            .mock(),
            Statement::Return(
                ExpressionList {
                    expressions: vec![Expression::Identifier("i").mock()],
                }
                .mock(),
            )
            .mock(),
        ];
        let foo = Function {
            arguments: vec![],
            statements: foo_statements,
            signature: UnresolvedSignature {
                inputs: vec![],
                outputs: vec![UnresolvedType::FieldElement.mock()],
            },
        }
        .mock();

        let types = HashMap::new();
        let module_id = "".into();

        let mut checker = Checker::new();
        assert_eq!(
            checker.check_function(foo, &module_id, &types),
            Err(vec![ErrorInner {
                pos: Some((Position::mock(), Position::mock())),
                message: "Identifier \"i\" is undefined".into()
            }])
        );
    }

    #[test]
    fn for_index_in_for() {
        // def foo():
        //   for i in 0..10 do
        //     a = i
        //   endfor
        // should pass

        let for_statements = vec![
            Statement::Declaration(
                absy::Variable::new("a", UnresolvedType::FieldElement.mock()).mock(),
            )
            .mock(),
            Statement::Definition(
                Assignee::Identifier("a").mock(),
                Expression::Identifier("i").mock(),
            )
            .mock(),
        ];

        let foo_statements = vec![Statement::For(
            absy::Variable::new("i", UnresolvedType::FieldElement.mock()).mock(),
            Expression::FieldConstant(Bn128Field::from(0)).mock(),
            Expression::FieldConstant(Bn128Field::from(10)).mock(),
            for_statements,
        )
        .mock()];

        let for_statements_checked = vec![
            TypedStatement::Declaration(typed_absy::Variable::field_element("a")),
            TypedStatement::Definition(
                TypedAssignee::Identifier(typed_absy::Variable::field_element("a")),
                FieldElementExpression::Identifier("i".into()).into(),
            ),
        ];

        let foo_statements_checked = vec![TypedStatement::For(
<<<<<<< HEAD
            typed_absy::Variable::field_element("i"),
            FieldElementExpression::Number(FieldPrime::from(0)),
            FieldElementExpression::Number(FieldPrime::from(10)),
=======
            typed_absy::Variable::field_element("i".into()),
            FieldElementExpression::Number(Bn128Field::from(0)),
            FieldElementExpression::Number(Bn128Field::from(10)),
>>>>>>> e1a0d27f
            for_statements_checked,
        )];

        let foo = Function {
            arguments: vec![],
            statements: foo_statements,
            signature: UnresolvedSignature {
                inputs: vec![],
                outputs: vec![UnresolvedType::FieldElement.mock()],
            },
        }
        .mock();

        let foo_checked = TypedFunction {
            arguments: Vec::<Parameter>::new(),
            statements: foo_statements_checked,
            signature: Signature {
                inputs: vec![],
                outputs: vec![Type::FieldElement],
            },
        };

        let types = HashMap::new();
        let module_id = "".into();

        let mut checker = Checker::new();
        assert_eq!(
            checker.check_function(foo, &module_id, &types),
            Ok(foo_checked)
        );
    }

    #[test]
    fn arity_mismatch() {
        // def foo():
        //   return 1, 2
        // def bar():
        //   field a = foo()
        // should fail
        let bar_statements: Vec<StatementNode<Bn128Field>> = vec![
            Statement::Declaration(
                absy::Variable::new("a", UnresolvedType::FieldElement.mock()).mock(),
            )
            .mock(),
            Statement::MultipleDefinition(
                vec![Assignee::Identifier("a").mock()],
                Expression::FunctionCall("foo", vec![]).mock(),
            )
            .mock(),
        ];

        let foo = FunctionKey {
            id: "foo",
            signature: Signature {
                inputs: vec![],
                outputs: vec![Type::FieldElement, Type::FieldElement],
            },
        };

        let functions = vec![foo].into_iter().collect();

        let bar = Function {
            arguments: vec![],
            statements: bar_statements,
            signature: UnresolvedSignature {
                inputs: vec![],
                outputs: vec![UnresolvedType::FieldElement.mock()],
            },
        }
        .mock();

        let types = HashMap::new();
        let module_id = "".into();

        let mut checker = new_with_args(HashSet::new(), 0, functions);
        assert_eq!(
            checker.check_function(bar, &module_id, &types),
            Err(vec![ErrorInner {
                pos: Some((Position::mock(), Position::mock())),
                message:
                    "Function definition for function foo with signature () -> (field) not found."
                        .into()
            }])
        );
    }

    #[test]
    fn multi_return_outside_multidef() {
        // def foo():
        //   return 1, 2
        // def bar():
        //   2 == foo()
        // should fail
        let bar_statements: Vec<StatementNode<Bn128Field>> = vec![Statement::Condition(
            Expression::FieldConstant(Bn128Field::from(2)).mock(),
            Expression::FunctionCall("foo", vec![]).mock(),
        )
        .mock()];

        let foo = FunctionKey {
            id: "foo",
            signature: Signature {
                inputs: vec![],
                outputs: vec![Type::FieldElement, Type::FieldElement],
            },
        };

        let functions = vec![foo].into_iter().collect();

        let bar = Function {
            arguments: vec![],
            statements: bar_statements,
            signature: UnresolvedSignature {
                inputs: vec![],
                outputs: vec![UnresolvedType::FieldElement.mock()],
            },
        }
        .mock();

        let types = HashMap::new();
        let module_id = "".into();

        let mut checker = new_with_args(HashSet::new(), 0, functions);
        assert_eq!(
            checker.check_function(bar, &module_id, &types),
            Err(vec![ErrorInner {
                pos: Some((Position::mock(), Position::mock())),
                message: "Function definition for function foo with signature () -> (_) not found."
                    .into()
            }])
        );
    }

    #[test]
    fn function_undefined_in_multidef() {
        // def bar():
        //   field a = foo()
        // should fail
        let bar_statements: Vec<StatementNode<Bn128Field>> = vec![
            Statement::Declaration(
                absy::Variable::new("a", UnresolvedType::FieldElement.mock()).mock(),
            )
            .mock(),
            Statement::MultipleDefinition(
                vec![Assignee::Identifier("a").mock()],
                Expression::FunctionCall("foo", vec![]).mock(),
            )
            .mock(),
        ];

        let bar = Function {
            arguments: vec![],
            statements: bar_statements,
            signature: UnresolvedSignature {
                inputs: vec![],
                outputs: vec![UnresolvedType::FieldElement.mock()],
            },
        }
        .mock();

        let types = HashMap::new();
        let module_id = "".into();

        let mut checker = new_with_args(HashSet::new(), 0, HashSet::new());
        assert_eq!(
            checker.check_function(bar, &module_id, &types),
            Err(vec![ErrorInner {
                pos: Some((Position::mock(), Position::mock())),

                message:
                    "Function definition for function foo with signature () -> (field) not found."
                        .into()
            }])
        );
    }

    #[test]
    fn undefined_variable_in_multireturn_call() {
        // def foo(x):
        // 	return 1, 2
        // def main():
        // 	a, b = foo(x)
        // 	return 1
        // should fail

        let foo_statements: Vec<StatementNode<Bn128Field>> = vec![Statement::Return(
            ExpressionList {
                expressions: vec![
                    Expression::FieldConstant(Bn128Field::from(1)).mock(),
                    Expression::FieldConstant(Bn128Field::from(2)).mock(),
                ],
            }
            .mock(),
        )
        .mock()];

        let foo = Function {
            arguments: vec![crate::absy::Parameter {
                id: absy::Variable::new("x", UnresolvedType::FieldElement.mock()).mock(),
                private: false,
            }
            .mock()],
            statements: foo_statements,
            signature: UnresolvedSignature {
                inputs: vec![UnresolvedType::FieldElement.mock()],
                outputs: vec![
                    UnresolvedType::FieldElement.mock(),
                    UnresolvedType::FieldElement.mock(),
                ],
            },
        }
        .mock();

        let main_statements: Vec<StatementNode<Bn128Field>> = vec![
            Statement::Declaration(
                absy::Variable::new("a", UnresolvedType::FieldElement.mock()).mock(),
            )
            .mock(),
            Statement::Declaration(
                absy::Variable::new("b", UnresolvedType::FieldElement.mock()).mock(),
            )
            .mock(),
            Statement::MultipleDefinition(
                vec![
                    Assignee::Identifier("a").mock(),
                    Assignee::Identifier("b").mock(),
                ],
                Expression::FunctionCall("foo", vec![Expression::Identifier("x").mock()]).mock(),
            )
            .mock(),
            Statement::Return(
                ExpressionList {
                    expressions: vec![Expression::FieldConstant(Bn128Field::from(1)).mock()],
                }
                .mock(),
            )
            .mock(),
        ];

        let main = Function {
            arguments: vec![],
            statements: main_statements,
            signature: UnresolvedSignature {
                inputs: vec![],
                outputs: vec![UnresolvedType::FieldElement.mock()],
            },
        }
        .mock();

        let module = Module {
            symbols: vec![
                SymbolDeclaration {
                    id: "foo",
                    symbol: Symbol::HereFunction(foo),
                }
                .mock(),
                SymbolDeclaration {
                    id: "main",
                    symbol: Symbol::HereFunction(main),
                }
                .mock(),
            ],
            imports: vec![],
        };

        let mut state = State::new(vec![("main".into(), module)].into_iter().collect());

        let mut checker = new_with_args(HashSet::new(), 0, HashSet::new());
        assert_eq!(
            checker.check_module(&"main".into(), &mut state),
            Err(vec![Error {
                inner: ErrorInner {
                    pos: Some((Position::mock(), Position::mock())),
                    message: "Identifier \"x\" is undefined".into()
                },
                module_id: "main".into()
            }])
        );
    }

    #[test]
    fn undeclared_variables() {
        // def foo() -> (field, field):
        //  return 1, 2
        // def main():
        //  a, b = foo()
        //  return 1
        // should fail

        let foo_statements: Vec<StatementNode<Bn128Field>> = vec![Statement::Return(
            ExpressionList {
                expressions: vec![
                    Expression::FieldConstant(Bn128Field::from(1)).mock(),
                    Expression::FieldConstant(Bn128Field::from(2)).mock(),
                ],
            }
            .mock(),
        )
        .mock()];

        let foo = Function {
            arguments: vec![],
            statements: foo_statements,
            signature: UnresolvedSignature {
                inputs: vec![],
                outputs: vec![
                    UnresolvedType::FieldElement.mock(),
                    UnresolvedType::FieldElement.mock(),
                ],
            },
        }
        .mock();

        let main_statements: Vec<StatementNode<Bn128Field>> = vec![
            Statement::MultipleDefinition(
                vec![
                    Assignee::Identifier("a").mock(),
                    Assignee::Identifier("b").mock(),
                ],
                Expression::FunctionCall("foo", vec![]).mock(),
            )
            .mock(),
            Statement::Return(
                ExpressionList {
                    expressions: vec![],
                }
                .mock(),
            )
            .mock(),
        ];

        let main = Function {
            arguments: vec![],
            statements: main_statements,
            signature: UnresolvedSignature {
                inputs: vec![],
                outputs: vec![],
            },
        }
        .mock();

        let module = Module {
            symbols: vec![
                SymbolDeclaration {
                    id: "foo",
                    symbol: Symbol::HereFunction(foo),
                }
                .mock(),
                SymbolDeclaration {
                    id: "main",
                    symbol: Symbol::HereFunction(main),
                }
                .mock(),
            ],
            imports: vec![],
        };

        let mut state = State::new(vec![("main".into(), module)].into_iter().collect());

        let mut checker = new_with_args(HashSet::new(), 0, HashSet::new());
        assert_eq!(
            checker.check_module(&"main".into(), &mut state),
            Err(vec![
                Error {
                    inner: ErrorInner {
                        pos: Some((Position::mock(), Position::mock())),
                        message: "Variable `a` is undeclared".into()
                    },
                    module_id: "main".into()
                },
                Error {
                    inner: ErrorInner {
                        pos: Some((Position::mock(), Position::mock())),
                        message: "Variable `b` is undeclared".into()
                    },
                    module_id: "main".into()
                }
            ])
        );
    }

    #[test]
    fn assign_to_non_variable() {
        // def foo() -> (field):
        //  return 1
        // def main():
        //  field[1] a = [0]
        //  a[0] = foo()
        //  return
        // should fail

        let foo_statements: Vec<StatementNode<Bn128Field>> = vec![Statement::Return(
            ExpressionList {
                expressions: vec![Expression::FieldConstant(Bn128Field::from(1)).mock()],
            }
            .mock(),
        )
        .mock()];

        let foo = Function {
            arguments: vec![],
            statements: foo_statements,
            signature: UnresolvedSignature {
                inputs: vec![],
                outputs: vec![UnresolvedType::FieldElement.mock()],
            },
        }
        .mock();

        let main_statements: Vec<StatementNode<Bn128Field>> = vec![
            Statement::Declaration(
                absy::Variable::new(
                    "a",
                    UnresolvedType::array(UnresolvedType::FieldElement.mock(), 1).mock(),
                )
                .mock(),
            )
            .mock(),
            Statement::Definition(
                Assignee::Identifier("a".into()).mock(),
                Expression::InlineArray(vec![absy::SpreadOrExpression::Expression(
                    Expression::FieldConstant(Bn128Field::from(0)).mock(),
                )])
                .mock(),
            )
            .mock(),
            Statement::MultipleDefinition(
                vec![Assignee::Select(
                    box Assignee::Identifier("a").mock(),
                    box RangeOrExpression::Expression(
                        absy::Expression::FieldConstant(Bn128Field::from(0)).mock(),
                    ),
                )
                .mock()],
                Expression::FunctionCall("foo", vec![]).mock(),
            )
            .mock(),
            Statement::Return(
                ExpressionList {
                    expressions: vec![],
                }
                .mock(),
            )
            .mock(),
        ];

        let main = Function {
            arguments: vec![],
            statements: main_statements,
            signature: UnresolvedSignature {
                inputs: vec![],
                outputs: vec![],
            },
        }
        .mock();

        let module = Module {
            symbols: vec![
                SymbolDeclaration {
                    id: "foo",
                    symbol: Symbol::HereFunction(foo),
                }
                .mock(),
                SymbolDeclaration {
                    id: "main",
                    symbol: Symbol::HereFunction(main),
                }
                .mock(),
            ],
            imports: vec![],
        };

        let mut state = State::new(vec![("main".into(), module)].into_iter().collect());

        let mut checker = new_with_args(HashSet::new(), 0, HashSet::new());
        assert_eq!(
            checker.check_module(&"main".into(), &mut state),
            Err(vec![Error {
                inner: ErrorInner {
                    pos: Some((Position::mock(), Position::mock())),
                    message: "Only assignment to identifiers is supported, found a[0]".into()
                },
                module_id: "main".into()
            }])
        );
    }

    #[test]
    fn function_undefined() {
        // def bar():
        //   1 == foo()
        // should fail
        let bar_statements: Vec<StatementNode<Bn128Field>> = vec![Statement::Condition(
            Expression::FieldConstant(Bn128Field::from(1)).mock(),
            Expression::FunctionCall("foo", vec![]).mock(),
        )
        .mock()];

        let bar = Function {
            arguments: vec![],
            statements: bar_statements,
            signature: UnresolvedSignature {
                inputs: vec![],
                outputs: vec![UnresolvedType::FieldElement.mock()],
            },
        }
        .mock();

        let types = HashMap::new();
        let module_id = "".into();

        let mut checker = new_with_args(HashSet::new(), 0, HashSet::new());
        assert_eq!(
            checker.check_function(bar, &module_id, &types),
            Err(vec![ErrorInner {
                pos: Some((Position::mock(), Position::mock())),

                message: "Function definition for function foo with signature () -> (_) not found."
                    .into()
            }])
        );
    }

    #[test]
    fn return_undefined() {
        // def bar():
        //   return a, b
        // should fail
        let bar_statements: Vec<StatementNode<Bn128Field>> = vec![Statement::Return(
            ExpressionList {
                expressions: vec![
                    Expression::Identifier("a").mock(),
                    Expression::Identifier("b").mock(),
                ],
            }
            .mock(),
        )
        .mock()];

        let bar = Function {
            arguments: vec![],
            statements: bar_statements,
            signature: UnresolvedSignature {
                inputs: vec![],
                outputs: vec![
                    UnresolvedType::FieldElement.mock(),
                    UnresolvedType::FieldElement.mock(),
                ],
            },
        }
        .mock();

        let types = HashMap::new();
        let module_id = "".into();

        let mut checker = new_with_args(HashSet::new(), 0, HashSet::new());
        assert_eq!(
            checker.check_function(bar, &module_id, &types),
            Err(vec![ErrorInner {
                pos: Some((Position::mock(), Position::mock())),
                message: "Identifier \"a\" is undefined".into()
            }])
        );
    }

    #[test]
    fn multi_def() {
        // def foo():
        //   return 1, 2
        // def bar():
        //   field a, field b = foo()
        //   return a + b
        //
        // should pass
        let bar_statements: Vec<StatementNode<Bn128Field>> = vec![
            Statement::Declaration(
                absy::Variable::new("a", UnresolvedType::FieldElement.mock()).mock(),
            )
            .mock(),
            Statement::Declaration(
                absy::Variable::new("b", UnresolvedType::FieldElement.mock()).mock(),
            )
            .mock(),
            Statement::MultipleDefinition(
                vec![
                    Assignee::Identifier("a").mock(),
                    Assignee::Identifier("b").mock(),
                ],
                Expression::FunctionCall("foo", vec![]).mock(),
            )
            .mock(),
            Statement::Return(
                ExpressionList {
                    expressions: vec![Expression::Add(
                        box Expression::Identifier("a").mock(),
                        box Expression::Identifier("b").mock(),
                    )
                    .mock()],
                }
                .mock(),
            )
            .mock(),
        ];

<<<<<<< HEAD
        let bar_statements_checked: Vec<TypedStatement<FieldPrime>> = vec![
            TypedStatement::Declaration(typed_absy::Variable::field_element("a")),
            TypedStatement::Declaration(typed_absy::Variable::field_element("b")),
=======
        let bar_statements_checked: Vec<TypedStatement<Bn128Field>> = vec![
            TypedStatement::Declaration(typed_absy::Variable::field_element("a".into())),
            TypedStatement::Declaration(typed_absy::Variable::field_element("b".into())),
>>>>>>> e1a0d27f
            TypedStatement::MultipleDefinition(
                vec![
                    typed_absy::Variable::field_element("a"),
                    typed_absy::Variable::field_element("b"),
                ],
                TypedExpressionList::FunctionCall(
                    FunctionKey::with_id("foo").signature(
                        Signature::new().outputs(vec![Type::FieldElement, Type::FieldElement]),
                    ),
                    vec![],
                    vec![Type::FieldElement, Type::FieldElement],
                ),
            ),
            TypedStatement::Return(vec![FieldElementExpression::Add(
                box FieldElementExpression::Identifier("a".into()),
                box FieldElementExpression::Identifier("b".into()),
            )
            .into()]),
        ];

        let foo = FunctionKey {
            id: "foo",
            signature: Signature {
                inputs: vec![],
                outputs: vec![Type::FieldElement, Type::FieldElement],
            },
        };

        let mut functions = HashSet::new();
        functions.insert(foo);

        let bar = Function {
            arguments: vec![],
            statements: bar_statements,
            signature: UnresolvedSignature {
                inputs: vec![],
                outputs: vec![UnresolvedType::FieldElement.mock()],
            },
        }
        .mock();

        let bar_checked = TypedFunction {
            arguments: vec![],
            statements: bar_statements_checked,
            signature: Signature {
                inputs: vec![],
                outputs: vec![Type::FieldElement],
            },
        };

        let types = HashMap::new();
        let module_id = "".into();

        let mut checker = new_with_args(HashSet::new(), 0, functions);
        assert_eq!(
            checker.check_function(bar, &module_id, &types),
            Ok(bar_checked)
        );
    }

    #[test]
    fn duplicate_main_function() {
        // def main(a):
        //   return 1
        // def main():
        //   return 1
        //
        // should fail
        let main1_statements: Vec<StatementNode<Bn128Field>> = vec![Statement::Return(
            ExpressionList {
                expressions: vec![Expression::FieldConstant(Bn128Field::from(1)).mock()],
            }
            .mock(),
        )
        .mock()];

        let main1_arguments = vec![crate::absy::Parameter {
            id: absy::Variable::new("a", UnresolvedType::FieldElement.mock()).mock(),
            private: false,
        }
        .mock()];

        let main2_statements: Vec<StatementNode<Bn128Field>> = vec![Statement::Return(
            ExpressionList {
                expressions: vec![Expression::FieldConstant(Bn128Field::from(1)).mock()],
            }
            .mock(),
        )
        .mock()];

        let main2_arguments = vec![];

        let main1 = Function {
            arguments: main1_arguments,
            statements: main1_statements,
            signature: UnresolvedSignature {
                inputs: vec![UnresolvedType::FieldElement.mock()],
                outputs: vec![UnresolvedType::FieldElement.mock()],
            },
        }
        .mock();

        let main2 = Function {
            arguments: main2_arguments,
            statements: main2_statements,
            signature: UnresolvedSignature {
                inputs: vec![],
                outputs: vec![UnresolvedType::FieldElement.mock()],
            },
        }
        .mock();

        let symbols = vec![
            SymbolDeclaration {
                id: "main",
                symbol: Symbol::HereFunction(main1),
            }
            .mock(),
            SymbolDeclaration {
                id: "main",
                symbol: Symbol::HereFunction(main2),
            }
            .mock(),
        ];

        let main_module = Module {
            symbols,
            imports: vec![],
        };

        let program = Program {
            modules: vec![("main".into(), main_module)].into_iter().collect(),
            main: "main".into(),
        };

        let mut checker = Checker::new();
        assert_eq!(
            checker.check_program(program),
            Err(vec![Error {
                inner: ErrorInner {
                    pos: None,
                    message: "Only one main function allowed, found 2".into()
                },
                module_id: "main".into()
            }])
        );
    }

    #[test]
    fn shadowing_with_same_type() {
        //   field a
        //	 field a
        //
        // should fail

        let types = HashMap::new();
        let module_id = "".into();
        let mut checker = Checker::new();
        let _: Result<TypedStatement<Bn128Field>, Vec<ErrorInner>> = checker.check_statement(
            Statement::Declaration(
                absy::Variable::new("a", UnresolvedType::FieldElement.mock()).mock(),
            )
            .mock(),
            &module_id,
            &types,
        );
        let s2_checked: Result<TypedStatement<Bn128Field>, Vec<ErrorInner>> = checker
            .check_statement(
                Statement::Declaration(
                    absy::Variable::new("a", UnresolvedType::FieldElement.mock()).mock(),
                )
                .mock(),
                &module_id,
                &types,
            );
        assert_eq!(
            s2_checked,
            Err(vec![ErrorInner {
                pos: Some((Position::mock(), Position::mock())),
                message: "Duplicate declaration for variable named a".into()
            }])
        );
    }

    #[test]
    fn shadowing_with_different_type() {
        //   field a
        //	 bool a
        //
        // should fail

        let types = HashMap::new();
        let module_id = "".into();

        let mut checker = Checker::new();
        let _: Result<TypedStatement<Bn128Field>, Vec<ErrorInner>> = checker.check_statement(
            Statement::Declaration(
                absy::Variable::new("a", UnresolvedType::FieldElement.mock()).mock(),
            )
            .mock(),
            &module_id,
            &types,
        );
        let s2_checked: Result<TypedStatement<Bn128Field>, Vec<ErrorInner>> = checker
            .check_statement(
                Statement::Declaration(
                    absy::Variable::new("a", UnresolvedType::Boolean.mock()).mock(),
                )
                .mock(),
                &module_id,
                &types,
            );
        assert_eq!(
            s2_checked,
            Err(vec![ErrorInner {
                pos: Some((Position::mock(), Position::mock())),
                message: "Duplicate declaration for variable named a".into()
            }])
        );
    }

    mod structs {
        use super::*;

        /// solver function to create a module at location "" with a single symbol `Foo { foo: field }`
        fn create_module_with_foo(
            s: StructType<'static>,
        ) -> (Checker<'static>, State<'static, Bn128Field>) {
            let module_id: PathBuf = "".into();

            let module: Module<Bn128Field> = Module {
                imports: vec![],
                symbols: vec![SymbolDeclaration {
                    id: "Foo",
                    symbol: Symbol::HereType(s.mock()),
                }
                .mock()],
            };

            let mut state = State::new(vec![(module_id.clone(), module)].into_iter().collect());

            let mut checker = Checker::new();

            checker.check_module(&module_id, &mut state).unwrap();

            (checker, state)
        }

        /// tests about declaring a type
        mod declaration {
            use super::*;

            #[test]
            fn empty_def() {
                // an empty struct should be allowed to be defined
                let module_id = "".into();
                let types = HashMap::new();
                let declaration = StructType { fields: vec![] }.mock();

                let expected_type = Type::Struct(vec![]);

                assert_eq!(
                    Checker::new().check_struct_type_declaration(declaration, &module_id, &types),
                    Ok(expected_type)
                );
            }

            #[test]
            fn valid_def() {
                // a valid struct should be allowed to be defined
                let module_id = "".into();
                let types = HashMap::new();
                let declaration = StructType {
                    fields: vec![
                        StructField {
                            id: "foo",
                            ty: UnresolvedType::FieldElement.mock(),
                        }
                        .mock(),
                        StructField {
                            id: "bar",
                            ty: UnresolvedType::Boolean.mock(),
                        }
                        .mock(),
                    ],
                }
                .mock();

                let expected_type = Type::Struct(vec![
                    StructMember::new("foo".into(), Type::FieldElement),
                    StructMember::new("bar".into(), Type::Boolean),
                ]);

                assert_eq!(
                    Checker::new().check_struct_type_declaration(declaration, &module_id, &types),
                    Ok(expected_type)
                );
            }

            #[test]
            fn preserve_order() {
                // two structs with inverted members are not equal
                let module_id = "".into();
                let types = HashMap::new();

                let declaration0 = StructType {
                    fields: vec![
                        StructField {
                            id: "foo",
                            ty: UnresolvedType::FieldElement.mock(),
                        }
                        .mock(),
                        StructField {
                            id: "bar",
                            ty: UnresolvedType::Boolean.mock(),
                        }
                        .mock(),
                    ],
                }
                .mock();

                let declaration1 = StructType {
                    fields: vec![
                        StructField {
                            id: "bar",
                            ty: UnresolvedType::Boolean.mock(),
                        }
                        .mock(),
                        StructField {
                            id: "foo",
                            ty: UnresolvedType::FieldElement.mock(),
                        }
                        .mock(),
                    ],
                }
                .mock();

                assert_ne!(
                    Checker::new().check_struct_type_declaration(declaration0, &module_id, &types),
                    Checker::new().check_struct_type_declaration(declaration1, &module_id, &types)
                );
            }

            #[test]
            fn duplicate_member_def() {
                // definition of a struct with a duplicate member should be rejected
                let module_id = "".into();
                let types = HashMap::new();

                let declaration = StructType {
                    fields: vec![
                        StructField {
                            id: "foo",
                            ty: UnresolvedType::FieldElement.mock(),
                        }
                        .mock(),
                        StructField {
                            id: "foo",
                            ty: UnresolvedType::Boolean.mock(),
                        }
                        .mock(),
                    ],
                }
                .mock();

                assert_eq!(
                    Checker::new()
                        .check_struct_type_declaration(declaration, &module_id, &types)
                        .unwrap_err()[0]
                        .message,
                    "Duplicate key foo in struct definition"
                );
            }

            #[test]
            fn recursive() {
                // a struct wrapping another struct should be allowed to be defined

                // struct Foo = { foo: field }
                // struct Bar = { foo: Foo }

                let module_id: PathBuf = "".into();

                let module: Module<Bn128Field> = Module {
                    imports: vec![],
                    symbols: vec![
                        SymbolDeclaration {
                            id: "Foo",
                            symbol: Symbol::HereType(
                                StructType {
                                    fields: vec![StructField {
                                        id: "foo",
                                        ty: UnresolvedType::FieldElement.mock(),
                                    }
                                    .mock()],
                                }
                                .mock(),
                            ),
                        }
                        .mock(),
                        SymbolDeclaration {
                            id: "Bar",
                            symbol: Symbol::HereType(
                                StructType {
                                    fields: vec![StructField {
                                        id: "foo",
                                        ty: UnresolvedType::User("Foo".into()).mock(),
                                    }
                                    .mock()],
                                }
                                .mock(),
                            ),
                        }
                        .mock(),
                    ],
                };

                let mut state = State::new(vec![(module_id.clone(), module)].into_iter().collect());

                assert!(Checker::new().check_module(&module_id, &mut state).is_ok());
                assert_eq!(
                    state
                        .types
                        .get(&module_id)
                        .unwrap()
                        .get(&"Bar".to_string())
                        .unwrap(),
                    &Type::Struct(vec![StructMember::new(
                        "foo".into(),
                        Type::Struct(vec![StructMember::new("foo".into(), Type::FieldElement)])
                    )])
                );
            }

            #[test]
            fn recursive_undefined() {
                // a struct wrapping an undefined struct should be rejected

                // struct Bar = { foo: Foo }

                let module_id: PathBuf = "".into();

                let module: Module<Bn128Field> = Module {
                    imports: vec![],
                    symbols: vec![SymbolDeclaration {
                        id: "Bar",
                        symbol: Symbol::HereType(
                            StructType {
                                fields: vec![StructField {
                                    id: "foo",
                                    ty: UnresolvedType::User("Foo".into()).mock(),
                                }
                                .mock()],
                            }
                            .mock(),
                        ),
                    }
                    .mock()],
                };

                let mut state = State::new(vec![(module_id.clone(), module)].into_iter().collect());

                assert!(Checker::new().check_module(&module_id, &mut state).is_err());
            }

            #[test]
            fn self_referential() {
                // a struct wrapping itself should be rejected

                // struct Foo = { foo: Foo }

                let module_id: PathBuf = "".into();

                let module: Module<Bn128Field> = Module {
                    imports: vec![],
                    symbols: vec![SymbolDeclaration {
                        id: "Foo",
                        symbol: Symbol::HereType(
                            StructType {
                                fields: vec![StructField {
                                    id: "foo",
                                    ty: UnresolvedType::User("Foo".into()).mock(),
                                }
                                .mock()],
                            }
                            .mock(),
                        ),
                    }
                    .mock()],
                };

                let mut state = State::new(vec![(module_id.clone(), module)].into_iter().collect());

                assert!(Checker::new().check_module(&module_id, &mut state).is_err());
            }

            #[test]
            fn cyclic() {
                // A wrapping B wrapping A should be rejected

                // struct Foo = { bar: Bar }
                // struct Bar = { foo: Foo }

                let module_id: PathBuf = "".into();

                let module: Module<Bn128Field> = Module {
                    imports: vec![],
                    symbols: vec![
                        SymbolDeclaration {
                            id: "Foo",
                            symbol: Symbol::HereType(
                                StructType {
                                    fields: vec![StructField {
                                        id: "bar",
                                        ty: UnresolvedType::User("Bar".into()).mock(),
                                    }
                                    .mock()],
                                }
                                .mock(),
                            ),
                        }
                        .mock(),
                        SymbolDeclaration {
                            id: "Bar",
                            symbol: Symbol::HereType(
                                StructType {
                                    fields: vec![StructField {
                                        id: "foo",
                                        ty: UnresolvedType::User("Foo".into()).mock(),
                                    }
                                    .mock()],
                                }
                                .mock(),
                            ),
                        }
                        .mock(),
                    ],
                };

                let mut state = State::new(vec![(module_id.clone(), module)].into_iter().collect());

                assert!(Checker::new().check_module(&module_id, &mut state).is_err());
            }
        }

        /// tests about using the defined type identifier
        mod usage {
            use super::*;

            #[test]
            fn ty() {
                // a defined type can be checked
                // Foo { foo: field }
                // Foo

                // an undefined type cannot be checked
                // Bar

                let (checker, state) = create_module_with_foo(StructType {
                    fields: vec![StructField {
                        id: "foo",
                        ty: UnresolvedType::FieldElement.mock(),
                    }
                    .mock()],
                });

                assert_eq!(
                    checker.check_type(
                        UnresolvedType::User("Foo".into()).mock(),
                        &PathBuf::from(MODULE_ID).into(),
                        &state.types
                    ),
                    Ok(Type::Struct(vec![StructMember::new(
                        "foo".into(),
                        Type::FieldElement
                    )]))
                );

                assert_eq!(
                    checker
                        .check_type(
                            UnresolvedType::User("Bar".into()).mock(),
                            &PathBuf::from(MODULE_ID).into(),
                            &state.types
                        )
                        .unwrap_err()
                        .message,
                    "Undefined type Bar"
                );
            }

            #[test]
            fn parameter() {
                // a defined type can be used as parameter

                // an undefined type cannot be used as parameter

                let (checker, state) = create_module_with_foo(StructType {
                    fields: vec![StructField {
                        id: "foo",
                        ty: UnresolvedType::FieldElement.mock(),
                    }
                    .mock()],
                });

                assert_eq!(
                    checker.check_parameter(
                        absy::Parameter {
                            id:
                                absy::Variable::new("a", UnresolvedType::User("Foo".into()).mock(),)
                                    .mock(),
                            private: true,
                        }
                        .mock(),
                        &PathBuf::from(MODULE_ID).into(),
                        &state.types,
                    ),
                    Ok(Parameter {
                        id: Variable::with_id_and_type(
                            "a",
                            Type::Struct(vec![StructMember::new(
                                "foo".to_string(),
                                Type::FieldElement
                            )])
                        ),
                        private: true
                    })
                );

                assert_eq!(
                    checker
                        .check_parameter(
                            absy::Parameter {
                                id: absy::Variable::new(
                                    "a",
                                    UnresolvedType::User("Bar".into()).mock(),
                                )
                                .mock(),
                                private: true,
                            }
                            .mock(),
                            &PathBuf::from(MODULE_ID).into(),
                            &state.types,
                        )
                        .unwrap_err()[0]
                        .message,
                    "Undefined type Bar"
                );
            }

            #[test]
            fn variable_declaration() {
                // a defined type can be used in a variable declaration

                // an undefined type cannot be used in a variable declaration

                let (mut checker, state) = create_module_with_foo(StructType {
                    fields: vec![StructField {
                        id: "foo",
                        ty: UnresolvedType::FieldElement.mock(),
                    }
                    .mock()],
                });

                assert_eq!(
                    checker.check_statement::<Bn128Field>(
                        Statement::Declaration(
                            absy::Variable::new("a", UnresolvedType::User("Foo".into()).mock(),)
                                .mock()
                        )
                        .mock(),
                        &PathBuf::from(MODULE_ID).into(),
                        &state.types,
                    ),
                    Ok(TypedStatement::Declaration(Variable::with_id_and_type(
                        "a",
                        Type::Struct(vec![StructMember::new(
                            "foo".to_string(),
                            Type::FieldElement
                        )])
                    )))
                );

                assert_eq!(
                    checker
                        .check_parameter(
                            absy::Parameter {
                                id: absy::Variable::new(
                                    "a",
                                    UnresolvedType::User("Bar".into()).mock(),
                                )
                                .mock(),
                                private: true,
                            }
                            .mock(),
                            &PathBuf::from(MODULE_ID).into(),
                            &state.types,
                        )
                        .unwrap_err()[0]
                        .message,
                    "Undefined type Bar"
                );
            }
        }

        /// tests about accessing members
        mod member {
            use super::*;

            #[test]
            fn valid() {
                // accessing a member on a struct should succeed and return the right type

                // struct Foo = { foo: field }
                // Foo { foo: 42 }.foo

                let (mut checker, state) = create_module_with_foo(StructType {
                    fields: vec![StructField {
                        id: "foo",
                        ty: UnresolvedType::FieldElement.mock(),
                    }
                    .mock()],
                });

                assert_eq!(
                    checker.check_expression(
                        Expression::Member(
                            box Expression::InlineStruct(
                                "Foo".into(),
                                vec![(
                                    "foo",
                                    Expression::FieldConstant(Bn128Field::from(42)).mock()
                                )]
                            )
                            .mock(),
                            "foo".into()
                        )
                        .mock(),
                        &PathBuf::from(MODULE_ID).into(),
                        &state.types
                    ),
                    Ok(FieldElementExpression::Member(
                        box StructExpressionInner::Value(vec![FieldElementExpression::Number(
                            Bn128Field::from(42)
                        )
                        .into()])
                        .annotate(vec![StructMember::new("foo".into(), Type::FieldElement)]),
                        "foo".into()
                    )
                    .into())
                );
            }

            #[test]
            fn invalid() {
                // accessing an undefined member on a struct should fail

                // struct Foo = { foo: field }
                // Foo { foo: 42 }.bar

                let (mut checker, state) = create_module_with_foo(StructType {
                    fields: vec![StructField {
                        id: "foo",
                        ty: UnresolvedType::FieldElement.mock(),
                    }
                    .mock()],
                });

                assert_eq!(
                    checker
                        .check_expression(
                            Expression::Member(
                                box Expression::InlineStruct(
                                    "Foo".into(),
                                    vec![(
                                        "foo",
                                        Expression::FieldConstant(Bn128Field::from(42)).mock()
                                    )]
                                )
                                .mock(),
                                "bar".into()
                            )
                            .mock(),
                            &PathBuf::from(MODULE_ID).into(),
                            &state.types
                        )
                        .unwrap_err()
                        .message,
                    "{foo: field} doesn\'t have member bar"
                );
            }
        }

        /// tests about defining struct instance inline
        mod value {
            use super::*;

            #[test]
            fn wrong_name() {
                // a A value cannot be defined with B as id, even if A and B have the same members

                let (mut checker, state) = create_module_with_foo(StructType {
                    fields: vec![StructField {
                        id: "foo",
                        ty: UnresolvedType::FieldElement.mock(),
                    }
                    .mock()],
                });

                assert_eq!(
                    checker
                        .check_expression(
                            Expression::InlineStruct(
                                "Bar".into(),
                                vec![(
                                    "foo",
                                    Expression::FieldConstant(Bn128Field::from(42)).mock()
                                )]
                            )
                            .mock(),
                            &PathBuf::from(MODULE_ID).into(),
                            &state.types
                        )
                        .unwrap_err()
                        .message,
                    "Undefined type Bar"
                );
            }

            #[test]
            fn valid() {
                // a A value can be defined with members ordered as in the declaration of A

                // struct Foo = { foo: field, bar: bool }
                // Foo foo = Foo { foo: 42, bar: true }

                let (mut checker, state) = create_module_with_foo(StructType {
                    fields: vec![
                        StructField {
                            id: "foo",
                            ty: UnresolvedType::FieldElement.mock(),
                        }
                        .mock(),
                        StructField {
                            id: "bar",
                            ty: UnresolvedType::Boolean.mock(),
                        }
                        .mock(),
                    ],
                });

                assert_eq!(
                    checker.check_expression(
                        Expression::InlineStruct(
                            "Foo".into(),
                            vec![
                                (
                                    "foo",
                                    Expression::FieldConstant(Bn128Field::from(42)).mock()
                                ),
                                ("bar", Expression::BooleanConstant(true).mock())
                            ]
                        )
                        .mock(),
                        &PathBuf::from(MODULE_ID).into(),
                        &state.types
                    ),
                    Ok(StructExpressionInner::Value(vec![
                        FieldElementExpression::Number(Bn128Field::from(42)).into(),
                        BooleanExpression::Value(true).into()
                    ])
                    .annotate(vec![
                        StructMember::new("foo".into(), Type::FieldElement),
                        StructMember::new("bar".into(), Type::Boolean)
                    ])
                    .into())
                );
            }

            #[test]
            fn shuffled() {
                // a A value can be defined with shuffled members compared to the declaration of A

                // struct Foo = { foo: field, bar: bool }
                // Foo foo = Foo { bar: true, foo: 42 }

                let (mut checker, state) = create_module_with_foo(StructType {
                    fields: vec![
                        StructField {
                            id: "foo",
                            ty: UnresolvedType::FieldElement.mock(),
                        }
                        .mock(),
                        StructField {
                            id: "bar",
                            ty: UnresolvedType::Boolean.mock(),
                        }
                        .mock(),
                    ],
                });

                assert_eq!(
                    checker.check_expression(
                        Expression::InlineStruct(
                            "Foo".into(),
                            vec![
                                ("bar", Expression::BooleanConstant(true).mock()),
                                (
                                    "foo",
                                    Expression::FieldConstant(Bn128Field::from(42)).mock()
                                )
                            ]
                        )
                        .mock(),
                        &PathBuf::from(MODULE_ID).into(),
                        &state.types
                    ),
                    Ok(StructExpressionInner::Value(vec![
                        FieldElementExpression::Number(Bn128Field::from(42)).into(),
                        BooleanExpression::Value(true).into()
                    ])
                    .annotate(vec![
                        StructMember::new("foo".into(), Type::FieldElement),
                        StructMember::new("bar".into(), Type::Boolean)
                    ])
                    .into())
                );
            }

            #[test]
            fn subset() {
                // a A value cannot be defined with A as id if members are a subset of the declaration

                // struct Foo = { foo: field, bar: bool }
                // Foo foo = Foo { foo: 42 }

                let (mut checker, state) = create_module_with_foo(StructType {
                    fields: vec![
                        StructField {
                            id: "foo",
                            ty: UnresolvedType::FieldElement.mock(),
                        }
                        .mock(),
                        StructField {
                            id: "bar",
                            ty: UnresolvedType::Boolean.mock(),
                        }
                        .mock(),
                    ],
                });

                assert_eq!(
                    checker
                        .check_expression(
                            Expression::InlineStruct(
                                "Foo".into(),
                                vec![(
                                    "foo",
                                    Expression::FieldConstant(Bn128Field::from(42)).mock()
                                )]
                            )
                            .mock(),
                            &PathBuf::from(MODULE_ID).into(),
                            &state.types
                        )
                        .unwrap_err()
                        .message,
                    "Inline struct Foo {foo: 42} does not match Foo : {foo: field, bar: bool}"
                );
            }

            #[test]
            fn invalid() {
                // a A value cannot be defined with A as id if members are different ids than the declaration
                // a A value cannot be defined with A as id if members are different types than the declaration

                // struct Foo = { foo: field, bar: bool }
                // Foo { foo: 42, baz: bool } // error
                // Foo { foo: 42, baz: 42 } // error

                let (mut checker, state) = create_module_with_foo(StructType {
                    fields: vec![
                        StructField {
                            id: "foo",
                            ty: UnresolvedType::FieldElement.mock(),
                        }
                        .mock(),
                        StructField {
                            id: "bar",
                            ty: UnresolvedType::Boolean.mock(),
                        }
                        .mock(),
                    ],
                });

                assert_eq!(
                    checker
                        .check_expression(
                            Expression::InlineStruct(
                                "Foo".into(),
                                vec![(
                                    "baz",
                                    Expression::BooleanConstant(true).mock()
                                ),(
                                    "foo",
                                    Expression::FieldConstant(Bn128Field::from(42)).mock()
                                )]
                            )
                            .mock(),
                            &PathBuf::from(MODULE_ID).into(),
                            &state.types
                        ).unwrap_err()
                        .message,
                    "Member bar of struct Foo : {foo: field, bar: bool} not found in value Foo {baz: true, foo: 42}"
                );

                assert_eq!(
                    checker
                        .check_expression(
                            Expression::InlineStruct(
                                "Foo".into(),
                                vec![
                                    (
                                        "bar",
                                        Expression::FieldConstant(Bn128Field::from(42)).mock()
                                    ),
                                    (
                                        "foo",
                                        Expression::FieldConstant(Bn128Field::from(42)).mock()
                                    )
                                ]
                            )
                            .mock(),
                            &PathBuf::from(MODULE_ID).into(),
                            &state.types
                        )
                        .unwrap_err()
                        .message,
                    "Member bar of struct Foo has type bool, found 42 of type field"
                );
            }
        }
    }

    mod assignee {
        use super::*;

        #[test]
        fn identifier() {
            // a = 42
            let a = Assignee::Identifier::<Bn128Field>("a").mock();

            let types = HashMap::new();
            let module_id = "".into();
            let mut checker: Checker = Checker::new();
            checker
                .check_statement::<Bn128Field>(
                    Statement::Declaration(
                        absy::Variable::new("a", UnresolvedType::FieldElement.mock()).mock(),
                    )
                    .mock(),
                    &module_id,
                    &types,
                )
                .unwrap();

            assert_eq!(
                checker.check_assignee(a, &module_id, &types),
                Ok(TypedAssignee::Identifier(
                    typed_absy::Variable::field_element("a")
                ))
            );
        }

        #[test]
        fn array_element() {
            // field[33] a
            // a[2] = 42
            let a = Assignee::Select(
                box Assignee::Identifier("a").mock(),
                box RangeOrExpression::Expression(
                    Expression::FieldConstant(Bn128Field::from(2)).mock(),
                ),
            )
            .mock();

            let types = HashMap::new();
            let module_id = "".into();

            let mut checker: Checker = Checker::new();
            checker
                .check_statement::<Bn128Field>(
                    Statement::Declaration(
                        absy::Variable::new(
                            "a",
                            UnresolvedType::array(UnresolvedType::FieldElement.mock(), 33).mock(),
                        )
                        .mock(),
                    )
                    .mock(),
                    &module_id,
                    &types,
                )
                .unwrap();

            assert_eq!(
                checker.check_assignee(a, &module_id, &types),
                Ok(TypedAssignee::Select(
<<<<<<< HEAD
                    box TypedAssignee::Identifier(typed_absy::Variable::field_array("a", 33)),
                    box FieldElementExpression::Number(FieldPrime::from(2)).into()
=======
                    box TypedAssignee::Identifier(typed_absy::Variable::field_array(
                        "a".into(),
                        33
                    )),
                    box FieldElementExpression::Number(Bn128Field::from(2)).into()
>>>>>>> e1a0d27f
                ))
            );
        }

        #[test]
        fn array_of_array_element() {
            // field[33][42] a
            // a[1][2]
            let a = Assignee::Select(
                box Assignee::Select(
                    box Assignee::Identifier("a").mock(),
                    box RangeOrExpression::Expression(
                        Expression::FieldConstant(Bn128Field::from(1)).mock(),
                    ),
                )
                .mock(),
                box RangeOrExpression::Expression(
                    Expression::FieldConstant(Bn128Field::from(2)).mock(),
                ),
            )
            .mock();

            let types = HashMap::new();
            let module_id = "".into();
            let mut checker: Checker = Checker::new();
            checker
                .check_statement::<Bn128Field>(
                    Statement::Declaration(
                        absy::Variable::new(
                            "a",
                            UnresolvedType::array(
                                UnresolvedType::array(UnresolvedType::FieldElement.mock(), 33)
                                    .mock(),
                                42,
                            )
                            .mock(),
                        )
                        .mock(),
                    )
                    .mock(),
                    &module_id,
                    &types,
                )
                .unwrap();

            assert_eq!(
                checker.check_assignee(a, &module_id, &types),
                Ok(TypedAssignee::Select(
                    box TypedAssignee::Select(
                        box TypedAssignee::Identifier(typed_absy::Variable::array(
                            "a",
                            Type::array(Type::FieldElement, 33),
                            42
                        )),
                        box FieldElementExpression::Number(Bn128Field::from(1)).into()
                    ),
                    box FieldElementExpression::Number(Bn128Field::from(2)).into()
                ))
            );
        }
    }
}<|MERGE_RESOLUTION|>--- conflicted
+++ resolved
@@ -477,7 +477,7 @@
                 };
             }
             Symbol::Flat(funct) => {
-                match symbol_unifier.insert_function(declaration.id, funct.signature::<T>()) {
+                match symbol_unifier.insert_function(declaration.id, funct.signature()) {
                     false => {
                         errors.push(
                             ErrorInner {
@@ -495,11 +495,11 @@
 
                 self.functions.insert(
                     FunctionKey::with_id(declaration.id.clone())
-                        .signature(funct.signature::<T>().clone()),
+                        .signature(funct.signature().clone()),
                 );
                 functions.insert(
                     FunctionKey::with_id(declaration.id.clone())
-                        .signature(funct.signature::<T>().clone()),
+                        .signature(funct.signature().clone()),
                     TypedFunctionSymbol::Flat(funct),
                 );
             }
@@ -970,12 +970,8 @@
                             arguments_checked.iter().map(|a| a.get_type()).collect();
 
                         let query = FunctionQuery::new(&fun_id, &arguments_types, &vars_types);
-<<<<<<< HEAD
-
-                        let candidates = self.find_candidates(&query);
-=======
+
                         let f = self.find_function(&query);
->>>>>>> e1a0d27f
 
                         match f {
                     		// the function has to be defined
@@ -3029,15 +3025,9 @@
         ];
 
         let foo_statements_checked = vec![TypedStatement::For(
-<<<<<<< HEAD
             typed_absy::Variable::field_element("i"),
-            FieldElementExpression::Number(FieldPrime::from(0)),
-            FieldElementExpression::Number(FieldPrime::from(10)),
-=======
-            typed_absy::Variable::field_element("i".into()),
             FieldElementExpression::Number(Bn128Field::from(0)),
             FieldElementExpression::Number(Bn128Field::from(10)),
->>>>>>> e1a0d27f
             for_statements_checked,
         )];
 
@@ -3642,15 +3632,9 @@
             .mock(),
         ];
 
-<<<<<<< HEAD
-        let bar_statements_checked: Vec<TypedStatement<FieldPrime>> = vec![
+        let bar_statements_checked: Vec<TypedStatement<Bn128Field>> = vec![
             TypedStatement::Declaration(typed_absy::Variable::field_element("a")),
             TypedStatement::Declaration(typed_absy::Variable::field_element("b")),
-=======
-        let bar_statements_checked: Vec<TypedStatement<Bn128Field>> = vec![
-            TypedStatement::Declaration(typed_absy::Variable::field_element("a".into())),
-            TypedStatement::Declaration(typed_absy::Variable::field_element("b".into())),
->>>>>>> e1a0d27f
             TypedStatement::MultipleDefinition(
                 vec![
                     typed_absy::Variable::field_element("a"),
@@ -4759,16 +4743,8 @@
             assert_eq!(
                 checker.check_assignee(a, &module_id, &types),
                 Ok(TypedAssignee::Select(
-<<<<<<< HEAD
                     box TypedAssignee::Identifier(typed_absy::Variable::field_array("a", 33)),
-                    box FieldElementExpression::Number(FieldPrime::from(2)).into()
-=======
-                    box TypedAssignee::Identifier(typed_absy::Variable::field_array(
-                        "a".into(),
-                        33
-                    )),
                     box FieldElementExpression::Number(Bn128Field::from(2)).into()
->>>>>>> e1a0d27f
                 ))
             );
         }
