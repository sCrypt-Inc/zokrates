//! Module containing semantic analysis tools to run at compile time
//! The goal is to detect semantic errors such as undefined variables
//! A variable is undefined if it isn't present in the static scope
//!
//! @file semantics.rs
//! @author Thibaut Schaeffer <thibaut@schaeff.fr>
//! @date 2017

use absy::variable::Variable;
use absy::*;
use std::collections::HashSet;
use std::fmt;
use typed_absy::*;
use types::Signature;
use zokrates_field::field::Field;

use parser::Position;

use types::Type;

use std::hash::{Hash, Hasher};

#[derive(PartialEq, Debug)]
pub struct Error {
    pos: Option<(Position, Position)>,
    message: String,
}

impl fmt::Display for Error {
    fn fmt(&self, f: &mut fmt::Formatter) -> fmt::Result {
        let location = self
            .pos
            .map(|p| format!("{}", p.0))
            .unwrap_or("?".to_string());
        write!(f, "{}\n\t{}", location, self.message)
    }
}

pub struct FunctionQuery {
    id: String,
    inputs: Vec<Type>,
    outputs: Vec<Option<Type>>,
}

impl fmt::Display for FunctionQuery {
    fn fmt(&self, f: &mut fmt::Formatter) -> fmt::Result {
        try!(write!(f, "("));
        for (i, t) in self.inputs.iter().enumerate() {
            try!(write!(f, "{}", t));
            if i < self.inputs.len() - 1 {
                try!(write!(f, ", "));
            }
        }
        try!(write!(f, ") -> ("));
        for (i, t) in self.outputs.iter().enumerate() {
            match t {
                Some(t) => try!(write!(f, "{}", t)),
                None => try!(write!(f, "_")),
            }
            if i < self.outputs.len() - 1 {
                try!(write!(f, ", "));
            }
        }
        write!(f, ")")
    }
}

impl FunctionQuery {
    fn new(id: String, inputs: &Vec<Type>, outputs: &Vec<Option<Type>>) -> FunctionQuery {
        FunctionQuery {
            id,
            inputs: inputs.clone(),
            outputs: outputs.clone(),
        }
    }

    fn match_func(&self, func: &FunctionDeclaration) -> bool {
        self.id == func.id
            && self.inputs == func.signature.inputs
            && self.outputs.len() == func.signature.outputs.len()
            && self.outputs.iter().enumerate().all(|(index, t)| match t {
                Some(ref t) => t == &func.signature.outputs[index],
                _ => true,
            })
    }

    fn match_funcs(&self, funcs: &HashSet<FunctionDeclaration>) -> Vec<FunctionDeclaration> {
        funcs
            .iter()
            .filter(|func| self.match_func(func))
            .cloned()
            .collect()
    }
}

#[derive(Clone, Debug)]

pub struct ScopedVariable {
    id: Variable,
    level: usize,
}

impl Hash for ScopedVariable {
    fn hash<H: Hasher>(&self, state: &mut H) {
        self.id.id.hash(state);
    }
}

impl PartialEq for ScopedVariable {
    fn eq(&self, other: &ScopedVariable) -> bool {
        self.id.id == other.id.id
    }
}
impl Eq for ScopedVariable {}

#[derive(Clone, PartialEq, Eq, Hash, Debug)]
pub struct FunctionDeclaration {
    id: String,
    signature: Signature,
}

// Checker, checks the semantics of a program.
pub struct Checker {
    scope: HashSet<ScopedVariable>,
    functions: HashSet<FunctionDeclaration>,
    level: usize,
}

impl Checker {
    pub fn new() -> Checker {
        Checker {
            scope: HashSet::new(),
            functions: HashSet::new(),
            level: 0,
        }
    }

    pub fn check_program<T: Field>(&mut self, prog: Prog<T>) -> Result<TypedProg<T>, Vec<Error>> {
        for func in &prog.imported_functions {
            self.functions.insert(FunctionDeclaration {
                id: func.id.clone(),
                signature: func.signature.clone(),
            });
        }

        let mut errors = vec![];
        let mut checked_functions = vec![];

        for func in prog.functions {
            self.enter_scope();

            let dec = FunctionDeclaration {
                id: func.value.id.clone(),
                signature: func.value.signature.clone(),
            };

            match self.check_function(func) {
                Ok(checked_function) => {
                    checked_functions.push(checked_function);
                }
                Err(e) => {
                    errors.extend(e);
                }
            };
            self.functions.insert(dec);
            self.exit_scope();
        }

        match self.check_single_main() {
            Ok(()) => {}
            Err(e) => errors.push(e),
        };

        if errors.len() > 0 {
            return Err(errors);
        }

        Ok(TypedProg {
            functions: checked_functions,
            imported_functions: prog.imported_functions,
            imports: prog.imports.into_iter().map(|i| i.value).collect(),
        })
    }

    fn check_single_main(&mut self) -> Result<(), Error> {
        match self.functions.iter().filter(|fun| fun.id == "main").count() {
            1 => Ok(()),
            0 => Err(Error {
                pos: None,
                message: format!("No main function found"),
            }),
            n => Err(Error {
                pos: None,
                message: format!("Only one main function allowed, found {}", n),
            }),
        }
    }

    fn check_for_var(&self, var: &VariableNode) -> Result<(), Error> {
        match var.value.get_type() {
            Type::FieldElement => Ok(()),
            t => Err(Error {
                pos: Some(var.pos()),
                message: format!("Variable in for loop cannot have type {}", t),
            }),
        }
    }

    fn check_function<T: Field>(
        &mut self,
        funct_node: FunctionNode<T>,
    ) -> Result<TypedFunction<T>, Vec<Error>> {
        let mut errors = vec![];
        let pos = funct_node.pos();
        let funct = funct_node.value;

        assert_eq!(funct.arguments.len(), funct.signature.inputs.len());

        let query = FunctionQuery::new(
            funct.id.clone(),
            &funct.signature.inputs,
            &funct
                .signature
                .outputs
                .clone()
                .into_iter()
                .map(|o| Some(o))
                .collect(),
        );

        let candidates = self.find_candidates(&query);

        match candidates.len() {
            1 => {
                errors.push(Error {
                    pos: Some(pos),
                    message: format!(
                        "Duplicate definition for function {} with signature {}",
                        funct.id, funct.signature
                    ),
                });
            }
            0 => {}
            _ => panic!("duplicate function declaration should have been caught"),
        }

        for arg in funct.arguments.clone() {
            self.insert_scope(arg.value.id.value);
        }

        let mut statements_checked = vec![];

        for stat in funct.statements.iter() {
            match self.check_statement(stat, &funct.signature.outputs) {
                Ok(statement) => {
                    statements_checked.push(statement);
                }
                Err(e) => {
                    errors.push(e);
                }
            }
        }

        if errors.len() > 0 {
            return Err(errors);
        }

        Ok(TypedFunction {
            id: funct.id.clone(),
            arguments: funct
                .arguments
                .iter()
                .map(|a| a.value.clone().into())
                .collect(),
            statements: statements_checked,
            signature: funct.signature.clone(),
        })
    }

    fn check_statement<T: Field>(
        &mut self,
        stat: &StatementNode<T>,
        header_return_types: &Vec<Type>,
    ) -> Result<TypedStatement<T>, Error> {
        match stat.value {
            Statement::Return(ref list) => {
                let mut expression_list_checked = vec![];
                for e in list.value.expressions.clone() {
                    let e_checked = self.check_expression(&e)?;
                    expression_list_checked.push(e_checked);
                }

                let return_statement_types: Vec<Type> = expression_list_checked
                    .iter()
                    .map(|e| e.get_type())
                    .collect();

                match return_statement_types == *header_return_types {
                    true => Ok(TypedStatement::Return(expression_list_checked)),
                    false => Err(Error {
                        pos: Some(stat.pos()),
                        message: format!(
                            "Expected ({}) in return statement, found ({})",
                            header_return_types
                                .iter()
                                .map(|t| t.to_string())
                                .collect::<Vec<_>>()
                                .join(", "),
                            return_statement_types
                                .iter()
                                .map(|t| t.to_string())
                                .collect::<Vec<_>>()
                                .join(", ")
                        ),
                    }),
                }
            }
            Statement::Declaration(ref var) => match self.insert_scope(var.clone().value) {
                true => Ok(TypedStatement::Declaration(var.value.clone().into())),
                false => Err(Error {
                    pos: Some(stat.pos()),
                    message: format!("Duplicate declaration for variable named {}", var.value.id),
                }),
            },
            Statement::Definition(ref assignee, ref expr) => {
                // we create multidef when rhs is a function call to benefit from inference
                // check rhs is not a function call here
                match expr.value {
					Expression::FunctionCall(..) => panic!("Parser should not generate Definition where the right hand side is a FunctionCall"),
					_ => {}
				}

                // check the expression to be assigned
                let checked_expr = self.check_expression(&expr)?;
                let expression_type = checked_expr.get_type();

                // check that the assignee is declared and is well formed
                let var = self.check_assignee(&assignee)?;

                let var_type = var.get_type();

                // make sure the assignee has the same type as the rhs
                match var_type == expression_type {
                    true => Ok(TypedStatement::Definition(var, checked_expr)),
                    false => Err(Error {
                        pos: Some(stat.pos()),
                        message: format!(
                            "Expression {} of type {} cannot be assigned to {} of type {}",
                            expr, expression_type, assignee, var_type
                        ),
                    }),
                }
            }
            Statement::Condition(ref lhs, ref rhs) => {
                let checked_lhs = self.check_expression(&lhs)?;
                let checked_rhs = self.check_expression(&rhs)?;

                match (checked_lhs.clone(), checked_rhs.clone()) {
                    (ref r, ref l) if r.get_type() == l.get_type() => {
                        Ok(TypedStatement::Condition(checked_lhs, checked_rhs))
                    }
                    (e1, e2) => Err(Error {
                        pos: Some(stat.pos()),
                        message: format!(
                            "Cannot compare {} of type {:?} to {} of type {:?}",
                            lhs,
                            e1.get_type(),
                            rhs,
                            e2.get_type(),
                        ),
                    }),
                }
            }
            Statement::For(ref var, ref from, ref to, ref statements) => {
                self.enter_scope();

                self.check_for_var(&var)?;

                self.insert_scope(var.clone().value);

                let mut checked_statements = vec![];

                for stat in statements {
                    let checked_stat = self.check_statement(stat, header_return_types)?;
                    checked_statements.push(checked_stat);
                }

                self.exit_scope();
                Ok(TypedStatement::For(
                    var.value.clone().into(),
                    from.clone(),
                    to.clone(),
                    checked_statements,
                ))
            }
            Statement::MultipleDefinition(ref assignees, ref rhs) => {
                match rhs.value {
                    // Right side has to be a function call
                    Expression::FunctionCall(ref fun_id, ref arguments) => {
                        // find lhs types
                        let mut vars_types: Vec<Option<Type>> = vec![];
                        let mut var_names = vec![];
                        for assignee in assignees {
                            let (name, t) = match assignee.value {
                    			Assignee::Identifier(ref name) => {
                    				Ok((name, match self.get_scope(&name) {
					            		None => None,
					            		Some(sv) => Some(sv.id.get_type())
					            	}))
                    			}
                    			ref a => Err(Error {
                                    pos: Some(stat.pos()),
 message: format!("Left hand side of function return assignment must be a list of identifiers, found {}", a)})
                    		}?;
                            vars_types.push(t);
                            var_names.push(name);
                        }
                        // find arguments types
                        let mut arguments_checked = vec![];
                        for arg in arguments {
                            let arg_checked = self.check_expression(&arg)?;
                            arguments_checked.push(arg_checked);
                        }

                        let arguments_types =
                            arguments_checked.iter().map(|a| a.get_type()).collect();

                        let query =
                            FunctionQuery::new(fun_id.to_string(), &arguments_types, &vars_types);
                        let candidates = self.find_candidates(&query).clone();

                        match candidates.len() {
                    		// the function has to be defined
                    		1 => {
                    			let f = &candidates[0];

                    			let lhs = var_names.iter().enumerate().map(|(index, name)|
                    				Variable::new(name.to_string(), f.signature.outputs[index].clone())
                    			);

                    			// we can infer the left hand side to be typed as the return values
                    			for var in lhs.clone() {
	                    			self.insert_scope(var);
                    			}

                    			Ok(TypedStatement::MultipleDefinition(lhs.map(|v| v.into()).collect(), TypedExpressionList::FunctionCall(f.id.clone(), arguments_checked, f.signature.outputs.clone())))
                    		},
                    		0 => Err(Error {                         pos: Some(stat.pos()),
 message: format!("Function definition for function {} with signature {} not found.", fun_id, query) }),
                    		_ => Err(Error {                         pos: Some(stat.pos()),
 message: format!("Function call for function {} with arguments {:?} is ambiguous.", fun_id, arguments_types) }),
                    	}
                    }
                    _ => Err(Error {
                        pos: Some(stat.pos()),
                        message: format!("{} should be a FunctionCall", rhs),
                    }),
                }
            }
        }
    }

    fn check_assignee<T: Field>(
        &mut self,
        assignee: &AssigneeNode<T>,
    ) -> Result<TypedAssignee<T>, Error> {
        // check that the assignee is declared
        match assignee.value {
            Assignee::Identifier(ref variable_name) => match self.get_scope(&variable_name) {
                Some(var) => Ok(TypedAssignee::Identifier(var.id.clone().into())),
                None => Err(Error {
                    pos: Some(assignee.pos()),
                    message: format!("Undeclared variable: {:?}", variable_name),
                }),
            },
            Assignee::ArrayElement(ref assignee, ref index) => {
                let checked_assignee = self.check_assignee(&assignee)?;
                let checked_index = self.check_expression(&index)?;

                let checked_typed_index = match checked_index {
                    TypedExpression::FieldElement(e) => Ok(e),
                    e => Err(Error {
                        pos: Some(assignee.pos()),

                        message: format!(
                            "Expected array {} index to have type field, found {}",
                            assignee,
                            e.get_type()
                        ),
                    }),
                }?;

                Ok(TypedAssignee::ArrayElement(
                    box checked_assignee,
                    box checked_typed_index,
                ))
            }
        }
    }

    fn check_expression<T: Field>(
        &mut self,
        expr: &ExpressionNode<T>,
    ) -> Result<TypedExpression<T>, Error> {
        match &expr.value {
            &Expression::Identifier(ref name) => {
                // check that `id` is defined in the scope
                match self.get_scope(&name) {
                    Some(v) => match v.id.get_type() {
                        Type::Boolean => Ok(BooleanExpression::Identifier(name.to_string()).into()),
                        Type::FieldElement => {
                            Ok(FieldElementExpression::Identifier(name.to_string()).into())
                        }
                        Type::FieldElementArray(n) => {
                            Ok(FieldElementArrayExpression::Identifier(n, name.to_string()).into())
                        }
                    },
                    None => Err(Error {
                        pos: Some(expr.pos()),

                        message: format!("Identifier is undefined"),
                    }),
                }
            }
            &Expression::Add(ref e1, ref e2) => {
                let e1_checked = self.check_expression(&e1)?;
                let e2_checked = self.check_expression(&e2)?;

                match (e1_checked, e2_checked) {
                    (TypedExpression::FieldElement(e1), TypedExpression::FieldElement(e2)) => {
                        Ok(FieldElementExpression::Add(box e1, box e2).into())
                    }
                    (t1, t2) => Err(Error {
                        pos: Some(expr.pos()),

                        message: format!(
                            "Expected only field elements, found {:?}, {:?}",
                            t1.get_type(),
                            t2.get_type()
                        ),
                    }),
                }
            }
            &Expression::Sub(ref e1, ref e2) => {
                let e1_checked = self.check_expression(&e1)?;
                let e2_checked = self.check_expression(&e2)?;

                match (e1_checked, e2_checked) {
                    (TypedExpression::FieldElement(e1), TypedExpression::FieldElement(e2)) => {
                        Ok(FieldElementExpression::Sub(box e1, box e2).into())
                    }
                    (t1, t2) => Err(Error {
                        pos: Some(expr.pos()),

                        message: format!(
                            "Expected only field elements, found {:?}, {:?}",
                            t1.get_type(),
                            t2.get_type()
                        ),
                    }),
                }
            }
            &Expression::Mult(ref e1, ref e2) => {
                let e1_checked = self.check_expression(&e1)?;
                let e2_checked = self.check_expression(&e2)?;

                match (e1_checked, e2_checked) {
                    (TypedExpression::FieldElement(e1), TypedExpression::FieldElement(e2)) => {
                        Ok(FieldElementExpression::Mult(box e1, box e2).into())
                    }
                    (t1, t2) => Err(Error {
                        pos: Some(expr.pos()),

                        message: format!(
                            "Expected only field elements, found {:?}, {:?}",
                            t1.get_type(),
                            t2.get_type()
                        ),
                    }),
                }
            }
            &Expression::Div(ref e1, ref e2) => {
                let e1_checked = self.check_expression(&e1)?;
                let e2_checked = self.check_expression(&e2)?;

                match (e1_checked, e2_checked) {
                    (TypedExpression::FieldElement(e1), TypedExpression::FieldElement(e2)) => {
                        Ok(FieldElementExpression::Div(box e1, box e2).into())
                    }
                    (t1, t2) => Err(Error {
                        pos: Some(expr.pos()),

                        message: format!(
                            "Expected only field elements, found {:?}, {:?}",
                            t1.get_type(),
                            t2.get_type()
                        ),
                    }),
                }
            }
            &Expression::Pow(ref e1, ref e2) => {
                let e1_checked = self.check_expression(&e1)?;
                let e2_checked = self.check_expression(&e2)?;

                match (e1_checked, e2_checked) {
                    (TypedExpression::FieldElement(e1), TypedExpression::FieldElement(e2)) => Ok(
                        TypedExpression::FieldElement(FieldElementExpression::Pow(box e1, box e2)),
                    ),
                    (t1, t2) => Err(Error {
                        pos: Some(expr.pos()),

                        message: format!(
                            "Expected only field elements, found {:?}, {:?}",
                            t1.get_type(),
                            t2.get_type()
                        ),
                    }),
                }
            }
            &Expression::IfElse(ref condition, ref consequence, ref alternative) => {
                let condition_checked = self.check_expression(&condition)?;
                let consequence_checked = self.check_expression(&consequence)?;
                let alternative_checked = self.check_expression(&alternative)?;

<<<<<<< HEAD
                match (condition_checked, consequence_checked, alternative_checked) {
					(TypedExpression::Boolean(condition), TypedExpression::FieldElement(consequence), TypedExpression::FieldElement(alternative)) => {
						Ok(FieldElementExpression::IfElse(box condition, box consequence, box alternative).into())
					},
					(condition, consequence, alternative) =>
						Err(
							Error {
                                pos: Some(expr.pos()),
								message:
									format!("if {{condition}} then {{consequence}} else {{alternative}} should have types {}, {}, {}, found {}, {}, {}",
										Type::Boolean,
										Type::FieldElement,
										Type::FieldElement,
										condition.get_type(),
										consequence.get_type(),
										alternative.get_type(),
									)
							}
						)
				}
=======
                match condition_checked {
                    TypedExpression::Boolean(condition) => {
                        let consequence_type = consequence_checked.get_type();
                        let alternative_type = alternative_checked.get_type();
                        match consequence_type == alternative_type {
                            true => match (consequence_checked, alternative_checked) {
                                (TypedExpression::FieldElement(consequence), TypedExpression::FieldElement(alternative)) => {
                                    Ok(FieldElementExpression::IfElse(box condition, box consequence, box alternative).into())
                                },
                                (TypedExpression::FieldElementArray(consequence), TypedExpression::FieldElementArray(alternative)) => {
                                    Ok(FieldElementArrayExpression::IfElse(box condition, box consequence, box alternative).into())
                                },
                                _ => unimplemented!()
                            }
                            false => Err(Error {
                                message: format!("{{consequence}} and {{alternative}} in `if/else` expression should have the same type, found {}, {}", consequence_type, alternative_type)
                            })
                        }
                    }
                    c => Err(Error {
                        message: format!(
                            "{{condition}} after `if` should be a boolean, found {}",
                            c.get_type()
                        ),
                    }),
                }
>>>>>>> 74ba9837
            }
            &Expression::Number(ref n) => Ok(FieldElementExpression::Number(n.clone()).into()),
            &Expression::FunctionCall(ref fun_id, ref arguments) => {
                // check the arguments
                let mut arguments_checked = vec![];
                for arg in arguments {
                    let arg_checked = self.check_expression(&arg.clone())?;
                    arguments_checked.push(arg_checked);
                }

                let mut arguments_types = vec![];
                for arg in arguments_checked.iter() {
                    arguments_types.push(arg.get_type());
                }

                // outside of multidef, function calls must have a single return value
                // we use type inference to determine the type of the return, so we don't specify it
                let query = FunctionQuery::new(fun_id.to_string(), &arguments_types, &vec![None]);

                let candidates = self.find_candidates(&query);

                match candidates.len() {
                    // the function has to be defined
                    1 => {
                        let f = &candidates[0];
                        // the return count has to be 1
                        match f.signature.outputs.len() {
                            1 => match f.signature.outputs[0] {
                                Type::FieldElement => Ok(FieldElementExpression::FunctionCall(
                                    f.id.clone(),
                                    arguments_checked,
                                )
                                .into()),
                                Type::FieldElementArray(size) => {
                                    Ok(FieldElementArrayExpression::FunctionCall(
                                        size,
                                        f.id.clone(),
                                        arguments_checked,
                                    )
                                    .into())
                                }
                                _ => unimplemented!(),
                            },
                            n => Err(Error {
                                pos: Some(expr.pos()),

                                message: format!(
                                    "{} returns {} values but is called outside of a definition",
                                    f.id, n
                                ),
                            }),
                        }
                    }
                    0 => Err(Error {
                        pos: Some(expr.pos()),

                        message: format!(
                            "Function definition for function {} with signature {} not found.",
                            fun_id, query
                        ),
                    }),
                    _ => panic!("duplicate definition should have been caught before the call"),
                }
            }
            &Expression::Lt(ref e1, ref e2) => {
                let e1_checked = self.check_expression(&e1)?;
                let e2_checked = self.check_expression(&e2)?;
                match (e1_checked, e2_checked) {
                    (TypedExpression::FieldElement(e1), TypedExpression::FieldElement(e2)) => {
                        Ok(BooleanExpression::Lt(box e1, box e2).into())
                    }
                    (e1, e2) => Err(Error {
                        pos: Some(expr.pos()),
                        message: format!(
                            "Cannot compare {} of type {} to {} of type {}",
                            e1,
                            e1.get_type(),
                            e2,
                            e2.get_type()
                        ),
                    }),
                }
            }
            &Expression::Le(ref e1, ref e2) => {
                let e1_checked = self.check_expression(&e1)?;
                let e2_checked = self.check_expression(&e2)?;
                match (e1_checked, e2_checked) {
                    (TypedExpression::FieldElement(e1), TypedExpression::FieldElement(e2)) => {
                        Ok(BooleanExpression::Le(box e1, box e2).into())
                    }
                    (e1, e2) => Err(Error {
                        pos: Some(expr.pos()),
                        message: format!(
                            "Cannot compare {} of type {} to {} of type {}",
                            e1,
                            e1.get_type(),
                            e2,
                            e2.get_type()
                        ),
                    }),
                }
            }
            &Expression::Eq(ref e1, ref e2) => {
                let e1_checked = self.check_expression(&e1)?;
                let e2_checked = self.check_expression(&e2)?;
                match (e1_checked, e2_checked) {
                    (TypedExpression::FieldElement(e1), TypedExpression::FieldElement(e2)) => {
                        Ok(BooleanExpression::Eq(box e1, box e2).into())
                    }
                    (e1, e2) => Err(Error {
                        pos: Some(expr.pos()),
                        message: format!(
                            "Cannot compare {} of type {} to {} of type {}",
                            e1,
                            e1.get_type(),
                            e2,
                            e2.get_type()
                        ),
                    }),
                }
            }
            &Expression::Ge(ref e1, ref e2) => {
                let e1_checked = self.check_expression(&e1)?;
                let e2_checked = self.check_expression(&e2)?;
                match (e1_checked, e2_checked) {
                    (TypedExpression::FieldElement(e1), TypedExpression::FieldElement(e2)) => {
                        Ok(BooleanExpression::Ge(box e1, box e2).into())
                    }
                    (e1, e2) => Err(Error {
                        pos: Some(expr.pos()),
                        message: format!(
                            "Cannot compare {} of type {} to {} of type {}",
                            e1,
                            e1.get_type(),
                            e2,
                            e2.get_type()
                        ),
                    }),
                }
            }
            &Expression::Gt(ref e1, ref e2) => {
                let e1_checked = self.check_expression(&e1)?;
                let e2_checked = self.check_expression(&e2)?;
                match (e1_checked, e2_checked) {
                    (TypedExpression::FieldElement(e1), TypedExpression::FieldElement(e2)) => {
                        Ok(BooleanExpression::Gt(box e1, box e2).into())
                    }
                    (e1, e2) => Err(Error {
                        pos: Some(expr.pos()),
                        message: format!(
                            "Cannot compare {} of type {} to {} of type {}",
                            e1,
                            e1.get_type(),
                            e2,
                            e2.get_type()
                        ),
                    }),
                }
            }
            &Expression::Select(ref array, ref index) => {
                let array = self.check_expression(&array)?;
                let index = self.check_expression(&index)?;
                match (array.clone(), index.clone()) {
                    (
                        TypedExpression::FieldElementArray(ref a),
                        TypedExpression::FieldElement(ref i),
                    ) => Ok(FieldElementExpression::Select(box a.clone(), box i.clone()).into()),
                    (a, e) => Err(Error {
                        pos: Some(expr.pos()),
                        message: format!(
                            "Cannot access element {} on expression of type {}",
                            e,
                            a.get_type()
                        ),
                    }),
                }
            }
            &Expression::InlineArray(ref expressions) => {
                // we should have at least one expression
                let size = expressions.len();
                assert!(size > 0);
                // check each expression, getting its type
                let mut expressions_checked = vec![];
                for e in expressions {
                    let e_checked = self.check_expression(e)?;
                    expressions_checked.push(e_checked);
                }
                // we infer the type to be the type of the first element
                let inferred_type = expressions_checked.get(0).unwrap().get_type();

                match inferred_type {
                    Type::FieldElement => {
                        // we check all expressions have that same type
                        let mut unwrapped_expressions = vec![];

                        for e in expressions_checked {
                            let unwrapped_e = match e {
                                TypedExpression::FieldElement(e) => Ok(e),
                                e => Err(Error {
                                    pos: Some(expr.pos()),

                                    message: format!(
                                        "Expected {} to have type {}, but type is {}",
                                        e,
                                        inferred_type,
                                        e.get_type()
                                    ),
                                }),
                            }?;
                            unwrapped_expressions.push(unwrapped_e);
                        }

                        Ok(FieldElementArrayExpression::Value(size, unwrapped_expressions).into())
                    }
                    _ => Err(Error {
                        pos: Some(expr.pos()),

                        message: format!(
                            "Only arrays of {} are supported, found {}",
                            Type::FieldElement,
                            inferred_type
                        ),
                    }),
                }
            }
            &Expression::And(ref e1, ref e2) => {
                let e1_checked = self.check_expression(&e1)?;
                let e2_checked = self.check_expression(&e2)?;
                match (e1_checked, e2_checked) {
                    (TypedExpression::Boolean(e1), TypedExpression::Boolean(e2)) => {
                        Ok(BooleanExpression::And(box e1, box e2).into())
                    }
                    (e1, e2) => Err(Error {
                        pos: Some(expr.pos()),

                        message: format!(
                            "cannot apply boolean operators to {} and {}",
                            e1.get_type(),
                            e2.get_type()
                        ),
                    }),
                }
            }
            &Expression::Or(ref e1, ref e2) => {
                let e1_checked = self.check_expression(&e1)?;
                let e2_checked = self.check_expression(&e2)?;
                match (e1_checked, e2_checked) {
                    (TypedExpression::Boolean(e1), TypedExpression::Boolean(e2)) => {
                        Ok(BooleanExpression::Or(box e1, box e2).into())
                    }
                    (e1, e2) => Err(Error {
                        pos: Some(expr.pos()),

                        message: format!("cannot compare {} to {}", e1.get_type(), e2.get_type()),
                    }),
                }
            }
            &Expression::Not(ref e) => {
                let e_checked = self.check_expression(e)?;
                match e_checked {
                    TypedExpression::Boolean(e) => Ok(BooleanExpression::Not(box e).into()),
                    e => Err(Error {
                        pos: Some(expr.pos()),

                        message: format!("cannot negate {}", e.get_type()),
                    }),
                }
            }
        }
    }

    fn get_scope(&self, variable_name: &String) -> Option<&ScopedVariable> {
        self.scope.get(&ScopedVariable {
            id: Variable::new(variable_name.clone(), Type::FieldElement),
            level: 0,
        })
    }

    fn insert_scope(&mut self, v: Variable) -> bool {
        self.scope.insert(ScopedVariable {
            id: v,
            level: self.level,
        })
    }

    fn find_candidates(&self, query: &FunctionQuery) -> Vec<FunctionDeclaration> {
        query.match_funcs(&self.functions)
    }

    fn enter_scope(&mut self) -> () {
        self.level += 1;
    }

    fn exit_scope(&mut self) -> () {
        let current_level = self.level;
        self.scope
            .retain(|ref scoped_variable| scoped_variable.level < current_level);
        self.level -= 1;
    }
}

#[cfg(test)]
mod tests {
    // use super::*;
    // use absy::parameter::Parameter;
    // use zokrates_field::field::FieldPrime;

    // pub fn new_with_args(
    //     scope: HashSet<ScopedVariable>,
    //     level: usize,
    //     functions: HashSet<FunctionDeclaration>,
    // ) -> Checker {
    //     Checker {
    //         scope: scope,
    //         functions: functions,
    //         level: level,
    //     }
    // }

    // #[test]
    // fn undefined_variable_in_statement() {
    //     // a = b
    //     // b undefined
    //     let statement: Statement<FieldPrime> = Statement::Definition(
    //         Assignee::Identifier(String::from("a")),
    //         Expression::Identifier(String::from("b")),
    //     );
    //     let mut checker = Checker::new();
    //     assert_eq!(
    //         checker.check_statement(&statement, &vec![]),
    //         Err(Error {
    //             message: "b is undefined".to_string()
    //         })
    //     );
    // }

    // #[test]
    // fn defined_variable_in_statement() {
    //     // a = b
    //     // b defined
    //     let statement: Statement<FieldPrime> = Statement::Definition(
    //         Assignee::Identifier(String::from("a")),
    //         Expression::Identifier(String::from("b")),
    //     );

    //     let mut scope = HashSet::new();
    //     scope.insert(ScopedVariable {
    //         id: Variable::field_element("a"),
    //         level: 0,
    //     });
    //     scope.insert(ScopedVariable {
    //         id: Variable::field_element("b"),
    //         level: 0,
    //     });
    //     let mut checker = new_with_args(scope, 1, HashSet::new());
    //     assert_eq!(
    //         checker.check_statement(&statement, &vec![]),
    //         Ok(TypedStatement::Definition(
    //             TypedAssignee::Identifier(Variable::field_element("a")),
    //             FieldElementExpression::Identifier(String::from("b")).into()
    //         ))
    //     );
    // }

    // #[test]
    // fn declared_in_other_function() {
    //     // def foo():
    //     //   field a = 1
    //     // def bar():
    //     //   return a
    //     // should fail
    //     let foo_args = Vec::<Parameter>::new();
    //     let mut foo_statements = Vec::<Statement<FieldPrime>>::new();
    //     foo_statements.push(Statement::Declaration(Variable::field_element("a")));
    //     foo_statements.push(Statement::Definition(
    //         Assignee::Identifier(String::from("a")),
    //         Expression::Number(FieldPrime::from(1)),
    //     ));
    //     let foo = Function {
    //         id: "foo".to_string(),
    //         arguments: foo_args,
    //         statements: foo_statements,
    //         signature: Signature {
    //             inputs: vec![],
    //             outputs: vec![Type::FieldElement],
    //         },
    //     };

    //     let bar_args = Vec::<Parameter>::new();
    //     let mut bar_statements = Vec::<Statement<FieldPrime>>::new();
    //     bar_statements.push(Statement::Return(ExpressionList {
    //         expressions: vec![Expression::Identifier(String::from("a"))],
    //     }));
    //     let bar = Function {
    //         id: "bar".to_string(),
    //         arguments: bar_args,
    //         statements: bar_statements,
    //         signature: Signature {
    //             inputs: vec![],
    //             outputs: vec![Type::FieldElement],
    //         },
    //     };

    //     let mut funcs = Vec::<Function<FieldPrime>>::new();
    //     funcs.push(foo);
    //     funcs.push(bar);
    //     let prog = Prog {
    //         functions: funcs,
    //         imports: vec![],
    //         imported_functions: vec![],
    //     };

    //     let mut checker = Checker::new();
    //     assert_eq!(
    //         checker.check_program(prog),
    //         Err(Error {
    //             message: "a is undefined".to_string()
    //         })
    //     );
    // }

    // #[test]
    // fn declared_in_two_scopes() {
    //     // def foo():
    //     //   a = 1
    //     // def bar():
    //     //   a = 2
    //     //   return a
    //     // def main():
    //     //   return 1
    //     // should pass
    //     let foo_args = vec![];
    //     let foo_statements = vec![
    //         Statement::Declaration(Variable::field_element("a")),
    //         Statement::Definition(
    //             Assignee::Identifier(String::from("a")),
    //             Expression::Number(FieldPrime::from(1)),
    //         ),
    //     ];

    //     let foo = Function {
    //         id: "foo".to_string(),
    //         arguments: foo_args,
    //         statements: foo_statements,
    //         signature: Signature {
    //             inputs: vec![],
    //             outputs: vec![Type::FieldElement],
    //         },
    //     };

    //     let bar_args = Vec::<Parameter>::new();
    //     let bar_statements = vec![
    //         Statement::Declaration(Variable::field_element("a")),
    //         Statement::Definition(
    //             Assignee::Identifier(String::from("a")),
    //             Expression::Number(FieldPrime::from(2)),
    //         ),
    //         Statement::Return(ExpressionList {
    //             expressions: vec![Expression::Identifier(String::from("a"))],
    //         }),
    //     ];
    //     let bar = Function {
    //         id: "bar".to_string(),
    //         arguments: bar_args,
    //         statements: bar_statements,
    //         signature: Signature {
    //             inputs: vec![],
    //             outputs: vec![Type::FieldElement],
    //         },
    //     };

    //     let main_args = vec![];
    //     let main_statements = vec![Statement::Return(ExpressionList {
    //         expressions: vec![Expression::Number(FieldPrime::from(1))],
    //     })];

    //     let main = Function {
    //         id: "main".to_string(),
    //         arguments: main_args,
    //         statements: main_statements,
    //         signature: Signature {
    //             inputs: vec![],
    //             outputs: vec![Type::FieldElement],
    //         },
    //     };

    //     let mut funcs = Vec::<Function<FieldPrime>>::new();
    //     funcs.push(foo);
    //     funcs.push(bar);
    //     funcs.push(main);
    //     let prog = Prog {
    //         functions: funcs,
    //         imports: vec![],
    //         imported_functions: vec![],
    //     };

    //     let mut checker = Checker::new();
    //     assert!(checker.check_program(prog).is_ok());
    // }

    // #[test]
    // fn for_index_after_end() {
    //     // def foo():
    //     //   for field i in 0..10 do
    //     //   endfor
    //     //   return i
    //     // should fail
    //     let mut foo_statements = Vec::<Statement<FieldPrime>>::new();
    //     foo_statements.push(Statement::For(
    //         Variable::field_element("i"),
    //         FieldPrime::from(0),
    //         FieldPrime::from(10),
    //         Vec::<Statement<FieldPrime>>::new(),
    //     ));
    //     foo_statements.push(Statement::Return(ExpressionList {
    //         expressions: vec![Expression::Identifier(String::from("i"))],
    //     }));
    //     let foo = Function {
    //         id: "foo".to_string(),
    //         arguments: Vec::<Parameter>::new(),
    //         statements: foo_statements,
    //         signature: Signature {
    //             inputs: vec![],
    //             outputs: vec![Type::FieldElement],
    //         },
    //     };

    //     let mut checker = Checker::new();
    //     assert_eq!(
    //         checker.check_function(&foo),
    //         Err(Error {
    //             message: "i is undefined".to_string()
    //         })
    //     );
    // }

    // #[test]
    // fn for_index_in_for() {
    //     // def foo():
    //     //   for i in 0..10 do
    //     //     a = i
    //     //   endfor
    //     // should pass
    //     let mut foo_statements = Vec::<Statement<FieldPrime>>::new();
    //     let mut for_statements = Vec::<Statement<FieldPrime>>::new();
    //     for_statements.push(Statement::Declaration(Variable::field_element("a")));
    //     for_statements.push(Statement::Definition(
    //         Assignee::Identifier(String::from("a")),
    //         Expression::Identifier(String::from("i")),
    //     ));
    //     foo_statements.push(Statement::For(
    //         Variable::field_element("i"),
    //         FieldPrime::from(0),
    //         FieldPrime::from(10),
    //         for_statements,
    //     ));

    //     let mut foo_statements_checked = Vec::<TypedStatement<FieldPrime>>::new();
    //     let mut for_statements_checked = Vec::<TypedStatement<FieldPrime>>::new();

    //     for_statements_checked.push(TypedStatement::Declaration(Variable::field_element("a")));

    //     for_statements_checked.push(TypedStatement::Definition(
    //         TypedAssignee::Identifier(Variable::field_element("a")),
    //         FieldElementExpression::Identifier(String::from("i")).into(),
    //     ));

    //     foo_statements_checked.push(TypedStatement::For(
    //         Variable::field_element("i"),
    //         FieldPrime::from(0),
    //         FieldPrime::from(10),
    //         for_statements_checked,
    //     ));

    //     let foo = Function {
    //         id: "foo".to_string(),
    //         arguments: Vec::<Parameter>::new(),
    //         statements: foo_statements,
    //         signature: Signature {
    //             inputs: vec![],
    //             outputs: vec![Type::FieldElement],
    //         },
    //     };

    //     let foo_checked = TypedFunction {
    //         id: "foo".to_string(),
    //         arguments: Vec::<Parameter>::new(),
    //         statements: foo_statements_checked,
    //         signature: Signature {
    //             inputs: vec![],
    //             outputs: vec![Type::FieldElement],
    //         },
    //     };

    //     let mut checker = Checker::new();
    //     assert_eq!(checker.check_function(&foo), Ok(foo_checked));
    // }

    // #[test]
    // fn arity_mismatch() {
    //     // def foo():
    //     //   return 1, 2
    //     // def bar():
    //     //   field c = foo()
    //     // should fail
    //     let bar_statements: Vec<Statement<FieldPrime>> = vec![
    //         Statement::Declaration(Variable::field_element("a")),
    //         Statement::MultipleDefinition(
    //             vec![Assignee::Identifier(String::from("a"))],
    //             Expression::FunctionCall("foo".to_string(), vec![]),
    //         ),
    //     ];

    //     let foo = FunctionDeclaration {
    //         id: "foo".to_string(),
    //         signature: Signature {
    //             inputs: vec![],
    //             outputs: vec![Type::FieldElement, Type::FieldElement],
    //         },
    //     };

    //     let mut functions = HashSet::new();
    //     functions.insert(foo);

    //     let bar = Function {
    //         id: "bar".to_string(),
    //         arguments: vec![],
    //         statements: bar_statements,
    //         signature: Signature {
    //             inputs: vec![],
    //             outputs: vec![Type::FieldElement],
    //         },
    //     };

    //     let mut checker = new_with_args(HashSet::new(), 0, functions);
    //     assert_eq!(
    //         checker.check_function(&bar),
    //         Err(Error {
    //             message:
    //                 "Function definition for function foo with signature () -> (field) not found."
    //                     .to_string()
    //         })
    //     );
    // }

    // #[test]
    // fn multi_return_outside_multidef() {
    //     // def foo():
    //     //   return 1, 2
    //     // def bar():
    //     //   4 == foo()
    //     // should fail
    //     let bar_statements: Vec<Statement<FieldPrime>> = vec![Statement::Condition(
    //         Expression::Number(FieldPrime::from(2)),
    //         Expression::FunctionCall("foo".to_string(), vec![]),
    //     )];

    //     let foo = FunctionDeclaration {
    //         id: "foo".to_string(),
    //         signature: Signature {
    //             inputs: vec![],
    //             outputs: vec![Type::FieldElement, Type::FieldElement],
    //         },
    //     };

    //     let mut functions = HashSet::new();
    //     functions.insert(foo);

    //     let bar = Function {
    //         id: "bar".to_string(),
    //         arguments: vec![],
    //         statements: bar_statements,
    //         signature: Signature {
    //             inputs: vec![],
    //             outputs: vec![Type::FieldElement],
    //         },
    //     };

    //     let mut checker = new_with_args(HashSet::new(), 0, functions);
    //     assert_eq!(
    //         checker.check_function(&bar),
    //         Err(Error {
    //             message: "Function definition for function foo with signature () -> (_) not found."
    //                 .to_string()
    //         })
    //     );
    // }

    // #[test]
    // fn function_undefined_in_multidef() {
    //     // def bar():
    //     //   field a = foo()
    //     // should fail
    //     let bar_statements: Vec<Statement<FieldPrime>> = vec![
    //         Statement::Declaration(Variable::field_element("a")),
    //         Statement::MultipleDefinition(
    //             vec![Assignee::Identifier(String::from("a"))],
    //             Expression::FunctionCall("foo".to_string(), vec![]),
    //         ),
    //     ];

    //     let bar = Function {
    //         id: "bar".to_string(),
    //         arguments: vec![],
    //         statements: bar_statements,
    //         signature: Signature {
    //             inputs: vec![],
    //             outputs: vec![Type::FieldElement],
    //         },
    //     };

    //     let mut checker = new_with_args(HashSet::new(), 0, HashSet::new());
    //     assert_eq!(
    //         checker.check_function(&bar),
    //         Err(Error {
    //             message:
    //                 "Function definition for function foo with signature () -> (field) not found."
    //                     .to_string()
    //         })
    //     );
    // }

    // #[test]
    // fn undefined_variable_in_multireturn_call() {
    //     // def foo(x):
    //     // 	return 1, 2
    //     // def main():
    //     // 	a, b = foo(x)
    //     // 	return 1
    //     // should fail

    //     let foo_statements: Vec<Statement<FieldPrime>> = vec![Statement::Return(ExpressionList {
    //         expressions: vec![
    //             Expression::Number(FieldPrime::from(1)),
    //             Expression::Number(FieldPrime::from(2)),
    //         ],
    //     })];

    //     let foo = Function {
    //         id: "foo".to_string(),
    //         arguments: vec![Parameter {
    //             id: Variable::field_element("x"),
    //             private: false,
    //         }],
    //         statements: foo_statements,
    //         signature: Signature {
    //             inputs: vec![Type::FieldElement],
    //             outputs: vec![Type::FieldElement, Type::FieldElement],
    //         },
    //     };

    //     let main_statements: Vec<Statement<FieldPrime>> = vec![
    //         Statement::Declaration(Variable::field_element("a")),
    //         Statement::Declaration(Variable::field_element("b")),
    //         Statement::MultipleDefinition(
    //             vec![
    //                 Assignee::Identifier(String::from("a")),
    //                 Assignee::Identifier(String::from("b")),
    //             ],
    //             Expression::FunctionCall(
    //                 "foo".to_string(),
    //                 vec![Expression::Identifier("x".to_string())],
    //             ),
    //         ),
    //         Statement::Return(ExpressionList {
    //             expressions: vec![Expression::Number(FieldPrime::from(1))],
    //         }),
    //     ];

    //     let main = Function {
    //         id: "main".to_string(),
    //         arguments: vec![],
    //         statements: main_statements,
    //         signature: Signature {
    //             inputs: vec![],
    //             outputs: vec![Type::FieldElement, Type::FieldElement],
    //         },
    //     };

    //     let program = Prog {
    //         functions: vec![foo, main],
    //         imports: vec![],
    //         imported_functions: vec![],
    //     };

    //     let mut checker = new_with_args(HashSet::new(), 0, HashSet::new());
    //     assert_eq!(
    //         checker.check_program(program),
    //         Err(Error {
    //             message: "x is undefined".to_string()
    //         })
    //     );
    // }

    // #[test]
    // fn function_undefined() {
    //     // def bar():
    //     //   1 == foo()
    //     // should fail
    //     let bar_statements: Vec<Statement<FieldPrime>> = vec![Statement::Condition(
    //         Expression::Number(FieldPrime::from(1)),
    //         Expression::FunctionCall("foo".to_string(), vec![]),
    //     )];

    //     let bar = Function {
    //         id: "bar".to_string(),
    //         arguments: vec![],
    //         statements: bar_statements,
    //         signature: Signature {
    //             inputs: vec![],
    //             outputs: vec![Type::FieldElement],
    //         },
    //     };

    //     let mut checker = new_with_args(HashSet::new(), 0, HashSet::new());
    //     assert_eq!(
    //         checker.check_function(&bar),
    //         Err(Error {
    //             message: "Function definition for function foo with signature () -> (_) not found."
    //                 .to_string()
    //         })
    //     );
    // }

    // #[test]
    // fn return_undefined() {
    //     // def bar():
    //     //   return a, b
    //     // should fail
    //     let bar_statements: Vec<Statement<FieldPrime>> = vec![Statement::Return(ExpressionList {
    //         expressions: vec![
    //             Expression::Identifier("a".to_string()),
    //             Expression::Identifier("b".to_string()),
    //         ],
    //     })];

    //     let bar = Function {
    //         id: "bar".to_string(),
    //         arguments: vec![],
    //         statements: bar_statements,
    //         signature: Signature {
    //             inputs: vec![],
    //             outputs: vec![Type::FieldElement, Type::FieldElement],
    //         },
    //     };

    //     let mut checker = new_with_args(HashSet::new(), 0, HashSet::new());
    //     assert_eq!(
    //         checker.check_function(&bar),
    //         Err(Error {
    //             message: "a is undefined".to_string()
    //         })
    //     );
    // }

    // #[test]
    // fn multi_def() {
    //     // def foo():
    //     //   return 1, 2
    //     // def bar():
    //     //   field a, field b = foo()
    //     //   return a + b
    //     //
    //     // should pass
    //     let bar_statements: Vec<Statement<FieldPrime>> = vec![
    //         Statement::Declaration(Variable::field_element("a")),
    //         Statement::Declaration(Variable::field_element("b")),
    //         Statement::MultipleDefinition(
    //             vec![
    //                 Assignee::Identifier(String::from("a")),
    //                 Assignee::Identifier(String::from("b")),
    //             ],
    //             Expression::FunctionCall("foo".to_string(), vec![]),
    //         ),
    //         Statement::Return(ExpressionList {
    //             expressions: vec![Expression::Add(
    //                 box Expression::Identifier("a".to_string()),
    //                 box Expression::Identifier("b".to_string()),
    //             )],
    //         }),
    //     ];

    //     let bar_statements_checked: Vec<TypedStatement<FieldPrime>> = vec![
    //         TypedStatement::Declaration(Variable::field_element("a")),
    //         TypedStatement::Declaration(Variable::field_element("b")),
    //         TypedStatement::MultipleDefinition(
    //             vec![Variable::field_element("a"), Variable::field_element("b")],
    //             TypedExpressionList::FunctionCall(
    //                 "foo".to_string(),
    //                 vec![],
    //                 vec![Type::FieldElement, Type::FieldElement],
    //             ),
    //         ),
    //         TypedStatement::Return(vec![FieldElementExpression::Add(
    //             box FieldElementExpression::Identifier("a".to_string()),
    //             box FieldElementExpression::Identifier("b".to_string()),
    //         )
    //         .into()]),
    //     ];

    //     let foo = FunctionDeclaration {
    //         id: "foo".to_string(),
    //         signature: Signature {
    //             inputs: vec![],
    //             outputs: vec![Type::FieldElement, Type::FieldElement],
    //         },
    //     };

    //     let mut functions = HashSet::new();
    //     functions.insert(foo);

    //     let bar = Function {
    //         id: "bar".to_string(),
    //         arguments: vec![],
    //         statements: bar_statements,
    //         signature: Signature {
    //             inputs: vec![],
    //             outputs: vec![Type::FieldElement],
    //         },
    //     };

    //     let bar_checked = TypedFunction {
    //         id: "bar".to_string(),
    //         arguments: vec![],
    //         statements: bar_statements_checked,
    //         signature: Signature {
    //             inputs: vec![],
    //             outputs: vec![Type::FieldElement],
    //         },
    //     };

    //     let mut checker = new_with_args(HashSet::new(), 0, functions);
    //     assert_eq!(checker.check_function(&bar), Ok(bar_checked));
    // }

    // #[test]
    // fn duplicate_function_declaration() {
    //     // def foo(a, b):
    //     //   return 1
    //     // def foo(c, d):
    //     //   return 2
    //     //
    //     // should fail
    //     let foo2_statements: Vec<Statement<FieldPrime>> = vec![Statement::Return(ExpressionList {
    //         expressions: vec![Expression::Number(FieldPrime::from(1))],
    //     })];

    //     let foo2_arguments = vec![
    //         Parameter {
    //             id: Variable::field_element("a"),
    //             private: true,
    //         },
    //         Parameter {
    //             id: Variable::field_element("b"),
    //             private: true,
    //         },
    //     ];

    //     let foo1 = FunctionDeclaration {
    //         id: "foo".to_string(),
    //         signature: Signature {
    //             inputs: vec![Type::FieldElement, Type::FieldElement],
    //             outputs: vec![Type::FieldElement],
    //         },
    //     };

    //     let mut functions = HashSet::new();
    //     functions.insert(foo1);

    //     let foo2 = Function {
    //         id: "foo".to_string(),
    //         arguments: foo2_arguments,
    //         statements: foo2_statements,
    //         signature: Signature {
    //             inputs: vec![Type::FieldElement, Type::FieldElement],
    //             outputs: vec![Type::FieldElement],
    //         },
    //     };

    //     let mut checker = new_with_args(HashSet::new(), 0, functions);
    //     assert_eq!(
    //         checker.check_function(&foo2),
    //         Err(Error {
    //             message:
    //                 "Duplicate definition for function foo with signature (field, field) -> (field)"
    //                     .to_string()
    //         })
    //     );
    // }

    // #[test]
    // fn duplicate_main_function() {
    //     // def main(a):
    //     //   return 1
    //     // def main():
    //     //   return 1
    //     //
    //     // should fail
    //     let main1_statements: Vec<Statement<FieldPrime>> =
    //         vec![Statement::Return(ExpressionList {
    //             expressions: vec![Expression::Number(FieldPrime::from(1))],
    //         })];

    //     let main1_arguments = vec![Parameter {
    //         id: Variable::field_element("a"),
    //         private: false,
    //     }];

    //     let main2_statements: Vec<Statement<FieldPrime>> =
    //         vec![Statement::Return(ExpressionList {
    //             expressions: vec![Expression::Number(FieldPrime::from(1))],
    //         })];

    //     let main2_arguments = vec![];

    //     let main1 = Function {
    //         id: "main".to_string(),
    //         arguments: main1_arguments,
    //         statements: main1_statements,
    //         signature: Signature {
    //             inputs: vec![Type::FieldElement],
    //             outputs: vec![Type::FieldElement],
    //         },
    //     };

    //     let main2 = Function {
    //         id: "main".to_string(),
    //         arguments: main2_arguments,
    //         statements: main2_statements,
    //         signature: Signature {
    //             inputs: vec![],
    //             outputs: vec![Type::FieldElement],
    //         },
    //     };

    //     let prog = Prog {
    //         functions: vec![main1, main2],
    //         imports: vec![],
    //         imported_functions: vec![],
    //     };

    //     let mut checker = Checker::new();
    //     assert_eq!(
    //         checker.check_program(prog),
    //         Err(Error {
    //             message: "Only one main function allowed, found 2".to_string()
    //         })
    //     );
    // }

    // #[test]
    // fn shadowing_with_same_type() {
    //     //   field a
    //     //	 field a
    //     //
    //     // should fail

    //     let mut checker = Checker::new();
    //     let _: Result<TypedStatement<FieldPrime>, Error> = checker.check_statement(
    //         &Statement::Declaration(Variable::field_element("a")),
    //         &vec![],
    //     );
    //     let s2_checked: Result<TypedStatement<FieldPrime>, Error> = checker.check_statement(
    //         &Statement::Declaration(Variable::field_element("a")),
    //         &vec![],
    //     );
    //     assert_eq!(
    //         s2_checked,
    //         Err(Error {
    //             message: "Duplicate declaration for variable named a".to_string()
    //         })
    //     );
    // }

    // #[test]
    // fn shadowing_with_different_type() {
    //     //   field a
    //     //	 bool a
    //     //
    //     // should fail

    //     let mut checker = Checker::new();
    //     let _: Result<TypedStatement<FieldPrime>, Error> = checker.check_statement(
    //         &Statement::Declaration(Variable::field_element("a")),
    //         &vec![],
    //     );
    //     let s2_checked: Result<TypedStatement<FieldPrime>, Error> =
    //         checker.check_statement(&Statement::Declaration(Variable::boolean("a")), &vec![]);
    //     assert_eq!(
    //         s2_checked,
    //         Err(Error {
    //             message: "Duplicate declaration for variable named a".to_string()
    //         })
    //     );
    // }

    // mod assignee {
    //     use super::*;

    //     #[test]
    //     fn identifier() {
    //         // a = 42
    //         let a = Assignee::Identifier::<FieldPrime>(String::from("a"));

    //         let mut checker: Checker = Checker::new();
    //         checker
    //             .check_statement::<FieldPrime>(
    //                 &Statement::Declaration(Variable::field_element("a")),
    //                 &vec![],
    //             )
    //             .unwrap();

    //         assert_eq!(
    //             checker.check_assignee(&a),
    //             Ok(TypedAssignee::Identifier(Variable::field_element("a")))
    //         );
    //     }

    //     #[test]
    //     fn array_element() {
    //         // field[33] a
    //         // a[2] = 42
    //         let a = Assignee::ArrayElement(
    //             box Assignee::Identifier(String::from("a")),
    //             box Expression::Number(FieldPrime::from(2)),
    //         );

    //         let mut checker: Checker = Checker::new();
    //         checker
    //             .check_statement::<FieldPrime>(
    //                 &Statement::Declaration(Variable::field_array("a", 33)),
    //                 &vec![],
    //             )
    //             .unwrap();

    //         assert_eq!(
    //             checker.check_assignee(&a),
    //             Ok(TypedAssignee::ArrayElement(
    //                 box TypedAssignee::Identifier(Variable::field_array("a", 33)),
    //                 box FieldElementExpression::Number(FieldPrime::from(2)).into()
    //             ))
    //         );
    //     }
    // }
}<|MERGE_RESOLUTION|>--- conflicted
+++ resolved
@@ -622,28 +622,6 @@
                 let consequence_checked = self.check_expression(&consequence)?;
                 let alternative_checked = self.check_expression(&alternative)?;
 
-<<<<<<< HEAD
-                match (condition_checked, consequence_checked, alternative_checked) {
-					(TypedExpression::Boolean(condition), TypedExpression::FieldElement(consequence), TypedExpression::FieldElement(alternative)) => {
-						Ok(FieldElementExpression::IfElse(box condition, box consequence, box alternative).into())
-					},
-					(condition, consequence, alternative) =>
-						Err(
-							Error {
-                                pos: Some(expr.pos()),
-								message:
-									format!("if {{condition}} then {{consequence}} else {{alternative}} should have types {}, {}, {}, found {}, {}, {}",
-										Type::Boolean,
-										Type::FieldElement,
-										Type::FieldElement,
-										condition.get_type(),
-										consequence.get_type(),
-										alternative.get_type(),
-									)
-							}
-						)
-				}
-=======
                 match condition_checked {
                     TypedExpression::Boolean(condition) => {
                         let consequence_type = consequence_checked.get_type();
@@ -659,18 +637,19 @@
                                 _ => unimplemented!()
                             }
                             false => Err(Error {
+                                pos: Some(alternative.pos()),
                                 message: format!("{{consequence}} and {{alternative}} in `if/else` expression should have the same type, found {}, {}", consequence_type, alternative_type)
                             })
                         }
                     }
                     c => Err(Error {
+                        pos: Some(condition.pos()),
                         message: format!(
                             "{{condition}} after `if` should be a boolean, found {}",
                             c.get_type()
                         ),
                     }),
                 }
->>>>>>> 74ba9837
             }
             &Expression::Number(ref n) => Ok(FieldElementExpression::Number(n.clone()).into()),
             &Expression::FunctionCall(ref fun_id, ref arguments) => {
