--- conflicted
+++ resolved
@@ -1476,7 +1476,7 @@
         spread_or_expression: SpreadOrExpression<'ast>,
         module_id: &ModuleId,
         types: &TypeMap<'ast>,
-    ) -> Result<Vec<TypedExpression<'ast, T>>, ErrorInner> {
+    ) -> Result<TypedExpressionOrSpread<'ast, T>, ErrorInner> {
         match spread_or_expression {
             SpreadOrExpression::Spread(s) => {
                 let pos = s.pos();
@@ -1484,69 +1484,8 @@
                 let checked_expression =
                     self.check_expression(s.value.expression, module_id, &types)?;
 
-                let res = match checked_expression {
-                    TypedExpression::Array(e) => {
-                        let ty = e.inner_type().clone();
-
-                        let size = e.size();
-
-                        match size.into_inner() {
-                            UExpressionInner::Value(size) => {
-                                                        match e.into_inner() {
-                            // if we're doing a spread over an inline array, we return the inside of the array: ...[x, y, z] == x, y, z
-                            // this is not strictly needed, but it makes spreads memory linear rather than quadratic
-                            ArrayExpressionInner::Value(v) => Ok(v),
-                            // otherwise we return a[0], ..., a[a.size() -1 ]
-                            e => Ok((0..size)
-                                .map(|i| match &ty {
-                                    Type::FieldElement => FieldElementExpression::select(
-                                        e.clone().annotate(Type::FieldElement, size as usize),
-                                        i as u32,
-                                    )
-                                    .into(),
-                                    Type::Uint(bitwidth) => UExpression::select(
-                                        e.clone().annotate(Type::Uint(*bitwidth), size as usize),
-                                        i as u32,
-                                    )
-                                    .into(),
-                                    Type::Boolean => BooleanExpression::select(
-                                        e.clone().annotate(Type::Boolean, size as usize),
-                                        i as u32,
-                                    )
-                                    .into(),
-                                    Type::Array(array_type) => ArrayExpression::select(
-                                        e.clone().annotate(
-                                            Type::Array(array_type.clone()),
-                                            size as usize,
-                                        ),
-                                        i as u32,
-                                    )
-                                    .into(),
-                                    Type::Struct(members) => StructExpression::select(
-                                        e
-                                            .clone()
-                                            .annotate(Type::Struct(members.clone()), size as usize),
-                                        i as u32,
-                                    )
-                                    .into(),
-                                    Type::Int => IntExpression::select(
-                                        e.clone().annotate(Type::Int, size as usize),
-                                        i as u32,
-                                    )
-                                    .into(),
-                                })
-                                .collect()),
-                        }
-                    },
-                    size => Err(ErrorInner {
-                        pos: Some(pos),
-                        message: format!(
-                            "The spread operator must apply on a constant-sized array, found size {}",
-                            size.annotate(UBitwidth::B32)
-                        ),
-                    })
-                        }
-                    }
+                match checked_expression {
+                    TypedExpression::Array(a) => Ok(TypedExpressionOrSpread::Spread(a.into())),
                     e => Err(ErrorInner {
                         pos: Some(pos),
                         message: format!(
@@ -1554,15 +1493,11 @@
                             e.get_type()
                         ),
                     }),
-                };
-
-                let res = res.unwrap();
-
-                Ok(res)
-            }
-            SpreadOrExpression::Expression(e) => {
-                self.check_expression(e, module_id, &types).map(|r| vec![r])
-            }
+                }
+            }
+            SpreadOrExpression::Expression(e) => self
+                .check_expression(e, module_id, &types)
+                .map(|r| r.into()),
         }
     }
 
@@ -2160,20 +2095,20 @@
                         Ok(BooleanExpression::BoolEq(box e1, box e2).into())
                     }
                     (TypedExpression::Array(e1), TypedExpression::Array(e2)) => {
-                        if e1.get_type() == e2.get_type() {
-                            Ok(BooleanExpression::ArrayEq(box e1, box e2).into())
-                        } else {
-                            Err(ErrorInner {
-                                pos: Some(pos),
-                                message: format!(
-                                    "Cannot compare {} of type {} to {} of type {}",
-                                    e1,
-                                    e1.get_type(),
-                                    e2,
-                                    e2.get_type()
-                                ),
-                            })
-                        }
+                        //if e1.get_type() == e2.get_type() {
+                        Ok(BooleanExpression::ArrayEq(box e1, box e2).into())
+                        // } else {
+                        //     Err(ErrorInner {
+                        //         pos: Some(pos),
+                        //         message: format!(
+                        //             "Cannot compare {} of type {} to {} of type {}",
+                        //             e1,
+                        //             e1.get_type(),
+                        //             e2,
+                        //             e2.get_type()
+                        //         ),
+                        //     })
+                        // }
                     }
                     (TypedExpression::Struct(e1), TypedExpression::Struct(e2)) => {
                         if e1.get_type() == e2.get_type() {
@@ -2326,7 +2261,6 @@
                     RangeOrExpression::Range(r) => {
                         match array {
                             TypedExpression::Array(array) => {
-<<<<<<< HEAD
                                 let array_size = array.size();
 
                                 let inner_type = array.inner_type().clone();
@@ -2352,36 +2286,6 @@
                                 // determining array size potentially requires inlining and propagating. This suggests we would need semantic checking
                                 // to happen iteratively with inlining and propagation, which we can't do now as we go from absy to typed_absy
                                 let from = match from {
-=======
-                                match array.size().into_inner() {
-                                    UExpressionInner::Value(array_size) => {
-                                        let array_size = array_size as u32;
-
-                                        let inner_type = array.inner_type().clone();
-
-                                        // check that the bounds are valid expressions
-                                        let from = r
-                                            .value
-                                            .from
-                                            .map(|e| self.check_expression(e, module_id, &types))
-                                            .unwrap_or_else(|| Ok(UExpression::from(0u32).into()))?;
-
-                                        let to = r
-                                            .value
-                                            .to
-                                            .map(|e| self.check_expression(e, module_id, &types))
-                                            .unwrap_or_else(|| Ok(UExpression::from(array_size)
-                                            .into()))?;
-
-                                        // check the bounds are field constants
-                                        // Note: it would be nice to allow any field expression, and check it's a constant after constant propagation,
-                                        // but it's tricky from a type perspective: the size of the slice changes the type of the resulting array,
-                                        // which doesn't work well with our static array approach. Enabling arrays to have unknown size introduces a lot
-                                        // of complexity in the compiler, as function selection in inlining requires knowledge of the array size, but
-                                        // determining array size potentially requires inlining and propagating. This suggests we would need semantic checking
-                                        // to happen iteratively with inlining and propagation, which we can't do now as we go from absy to typed_absy
-                                        let from = match from {
->>>>>>> aec3705e
                                             TypedExpression::Uint(e) => Ok(e),
                                             TypedExpression::Int(v) => UExpression::try_from_int(v.clone(), UBitwidth::B32).map_err(|_| ErrorInner {
                                                     pos: Some(pos),
@@ -2567,15 +2471,15 @@
                     }),
                 }
             }
-            Expression::InlineArray(expressions) => {
+            Expression::InlineArray(expressions_or_spreads) => {
                 // check each expression, getting its type
-                let mut expressions_checked = vec![];
-                for e in expressions {
+                let mut expressions_or_spreads_checked = vec![];
+                for e in expressions_or_spreads {
                     let e_checked = self.check_spread_or_expression(e, module_id, &types)?;
-                    expressions_checked.extend(e_checked);
-                }
-
-                if expressions_checked.is_empty() {
+                    expressions_or_spreads_checked.push(e_checked);
+                }
+
+                if expressions_or_spreads_checked.is_empty() {
                     return Err(ErrorInner {
                         pos: Some(pos),
                         message: "Empty arrays are not allowed".to_string(),
@@ -2584,7 +2488,7 @@
 
                 // we infer the inner type to be the type of the first non-integer element
                 // if there was no such element, then the array only has integers and we use that as the inner type
-                let inferred_type = expressions_checked
+                let inferred_type = expressions_or_spreads_checked
                     .iter()
                     .filter_map(|e| match e.get_type() {
                         Type::Int => None,
@@ -2596,164 +2500,41 @@
                 match inferred_type {
                     Type::Int => {
                         // no need to check the expressions have the same type, this is guaranteed above
-                        let size = expressions_checked.len() as u32;
-
-                        Ok(ArrayExpressionInner::Value(expressions_checked)
-                            .annotate(Type::Int, size as usize)
-                            .into())
-                    }
-                    Type::FieldElement => {
+                        let size: UExpression<'ast, T> = expressions_or_spreads_checked
+                            .iter()
+                            .map(|e| e.size())
+                            .fold(0u32.into(), |acc, e| acc + e);
+
+                        Ok(
+                            ArrayExpressionInner::Value(expressions_or_spreads_checked.into())
+                                .annotate(Type::Int, size)
+                                .into(),
+                        )
+                    }
+                    t => {
                         // we check all expressions have that same type
-                        let unwrapped_expressions = expressions_checked
+                        let unwrapped_expressions_or_spreads = expressions_or_spreads_checked
                             .into_iter()
                             .map(|e| {
-                                FieldElementExpression::try_from_typed(e)
-                                    .map(|e| e.into())
-                                    .map_err(|e| ErrorInner {
+                                TypedExpressionOrSpread::align_to_type(e, t.clone()).map_err(
+                                    |(e, ty)| ErrorInner {
                                         pos: Some(pos),
-                                        message: format!(
-                                            "Expected {} to have type {}",
-                                            e, inferred_type,
-                                        ),
-                                    })
+                                        message: format!("Expected {} to have type {}", e, ty,),
+                                    },
+                                )
                             })
                             .collect::<Result<Vec<_>, _>>()?;
 
-                        let size = unwrapped_expressions.len() as u32;
-
-                        Ok(ArrayExpressionInner::Value(unwrapped_expressions)
-                            .annotate(Type::FieldElement, size as usize)
-                            .into())
-                    }
-                    Type::Boolean => {
-                        // we check all expressions have that same type
-                        let unwrapped_expressions = expressions_checked
-                            .into_iter()
-                            .map(|e| {
-                                BooleanExpression::try_from_typed(e)
-                                    .map(|e| e.into())
-                                    .map_err(|e| ErrorInner {
-                                        pos: Some(pos),
-                                        message: format!(
-                                            "Expected {} to have type {}",
-                                            e, inferred_type,
-                                        ),
-                                    })
-                            })
-                            .collect::<Result<Vec<_>, _>>()?;
-
-                        let size = unwrapped_expressions.len() as u32;
-
-                        Ok(ArrayExpressionInner::Value(unwrapped_expressions)
-                            .annotate(Type::Boolean, size as usize)
-                            .into())
-                    }
-                    Type::Uint(bitwidth) => {
-                        // we check all expressions have that same type
-                        let unwrapped_expressions = expressions_checked
-                            .into_iter()
-                            .map(|e| {
-                                UExpression::try_from_typed(e, bitwidth)
-                                    .map(|e| e.into())
-                                    .map_err(|e| ErrorInner {
-                                        pos: Some(pos),
-                                        message: format!(
-                                            "Expected {} to have type {}",
-                                            e, inferred_type,
-                                        ),
-                                    })
-                            })
-                            .collect::<Result<Vec<_>, _>>()?;
-
-                        let size = unwrapped_expressions.len() as u32;
-
-                        Ok(ArrayExpressionInner::Value(unwrapped_expressions)
-                            .annotate(Type::Uint(bitwidth), size)
-                            .into())
-                    }
-                    ty @ Type::Array(..) => {
-                        // we check all expressions have that same type
-                        let mut unwrapped_expressions = vec![];
-
-                        for e in expressions_checked {
-                            let unwrapped_e = match e {
-                                TypedExpression::Array(e) => {
-                                    if e.get_type() == ty {
-                                        Ok(e)
-                                    } else {
-                                        Err(ErrorInner {
-                                            pos: Some(pos),
-
-                                            message: format!(
-                                                "Expected {} to have type {}, but type is {}",
-                                                e,
-                                                ty,
-                                                e.get_type()
-                                            ),
-                                        })
-                                    }
-                                }
-                                e => Err(ErrorInner {
-                                    pos: Some(pos),
-
-                                    message: format!(
-                                        "Expected {} to have type {}, but type is {}",
-                                        e,
-                                        ty,
-                                        e.get_type()
-                                    ),
-                                }),
-                            }?;
-                            unwrapped_expressions.push(unwrapped_e.into());
-                        }
-
-                        let size = unwrapped_expressions.len() as u32;
-
-                        Ok(ArrayExpressionInner::Value(unwrapped_expressions)
-                            .annotate(ty, size as usize)
-                            .into())
-                    }
-                    ty @ Type::Struct(..) => {
-                        // we check all expressions have that same type
-                        let mut unwrapped_expressions = vec![];
-
-                        for e in expressions_checked {
-                            let unwrapped_e = match e {
-                                TypedExpression::Struct(e) => {
-                                    if e.get_type() == ty {
-                                        Ok(e)
-                                    } else {
-                                        Err(ErrorInner {
-                                            pos: Some(pos),
-
-                                            message: format!(
-                                                "Expected {} to have type {}, but type is {}",
-                                                e,
-                                                ty,
-                                                e.get_type()
-                                            ),
-                                        })
-                                    }
-                                }
-                                e => Err(ErrorInner {
-                                    pos: Some(pos),
-
-                                    message: format!(
-                                        "Expected {} to have type {}, but type is {}",
-                                        e,
-                                        ty,
-                                        e.get_type()
-                                    ),
-                                }),
-                            }?;
-                            unwrapped_expressions.push(unwrapped_e.into());
-                        }
-
-                        let size = unwrapped_expressions.len() as u32;
-
-                        Ok(ArrayExpressionInner::Value(unwrapped_expressions)
-                            .annotate(ty, size as usize)
-                            .into())
+                        let size: UExpression<'ast, T> = unwrapped_expressions_or_spreads
+                            .iter()
+                            .map(|e| e.size())
+                            .fold(0u32.into(), |acc, e| acc + e);
+
+                        Ok(
+                            ArrayExpressionInner::Value(unwrapped_expressions_or_spreads.into())
+                                .annotate(t, size)
+                                .into(),
+                        )
                     }
                 }
             }
@@ -2783,7 +2564,7 @@
                 }?;
 
                 Ok(
-                    ArrayExpressionInner::Value(vec![e.clone(); *count as usize])
+                    ArrayExpressionInner::Value(vec![e.clone().into(); *count as usize].into())
                         .annotate(e.get_type(), *count as usize)
                         .into(),
                 )
