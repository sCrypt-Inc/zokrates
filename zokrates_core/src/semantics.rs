--- conflicted
+++ resolved
@@ -3674,15 +3674,9 @@
     fn function1() -> FunctionNode<'static> {
         let statements = vec![Statement::Return(None).mock()];
 
-<<<<<<< HEAD
         let arguments = vec![untyped::Parameter {
-            id: untyped::Variable::new("a", UnresolvedType::FieldElement.mock()).mock(),
-            private: true,
-=======
-        let arguments = vec![absy::Parameter {
-            id: absy::Variable::immutable("a", UnresolvedType::FieldElement.mock()).mock(),
+            id: untyped::Variable::immutable("a", UnresolvedType::FieldElement.mock()).mock(),
             is_private: true,
->>>>>>> 58894356
         }
         .mock()];
 
@@ -3888,13 +3882,8 @@
 
             let mut f0 = function0();
 
-<<<<<<< HEAD
             f0.value.arguments = vec![untyped::Parameter::private(
-                untyped::Variable::new(
-=======
-            f0.value.arguments = vec![absy::Parameter::private(
-                absy::Variable::immutable(
->>>>>>> 58894356
+                untyped::Variable::immutable(
                     "a",
                     UnresolvedType::array(
                         UnresolvedType::FieldElement.mock(),
@@ -3914,13 +3903,9 @@
                 .mock()]);
 
             let mut f1 = function0();
-<<<<<<< HEAD
+
             f1.value.arguments = vec![untyped::Parameter::private(
-                untyped::Variable::new(
-=======
-            f1.value.arguments = vec![absy::Parameter::private(
-                absy::Variable::immutable(
->>>>>>> 58894356
+                untyped::Variable::immutable(
                     "a",
                     UnresolvedType::array(
                         UnresolvedType::FieldElement.mock(),
@@ -4011,13 +3996,8 @@
 
                 let mut foo = function0();
 
-<<<<<<< HEAD
                 foo.value.arguments = vec![untyped::Parameter::private(
-                    untyped::Variable::new(
-=======
-                foo.value.arguments = vec![absy::Parameter::private(
-                    absy::Variable::immutable(
->>>>>>> 58894356
+                    untyped::Variable::immutable(
                         "a",
                         UnresolvedType::array(
                             UnresolvedType::FieldElement.mock(),
@@ -4383,18 +4363,9 @@
     fn undefined_variable_in_statement() {
         // field a = b;
         // b undefined
-<<<<<<< HEAD
-        let declaration = Statement::Declaration(
-            zokrates_ast::untyped::Variable::new("a", UnresolvedType::FieldElement.mock()).mock(),
-        )
-        .mock();
-
-        let definition: StatementNode = Statement::Definition(
-            Assignee::Identifier("a").mock(),
-=======
+
         let statement: StatementNode = Statement::Definition(
-            absy::Variable::immutable("a", UnresolvedType::FieldElement.mock()).mock(),
->>>>>>> 58894356
+            untyped::Variable::immutable("a", UnresolvedType::FieldElement.mock()).mock(),
             Expression::Identifier("b").mock(),
         )
         .mock();
@@ -4416,7 +4387,7 @@
         // field a = b;
         // b defined
         let statement: StatementNode = Statement::Definition(
-            absy::Variable::immutable("a", UnresolvedType::FieldElement.mock()).mock(),
+            untyped::Variable::immutable("a", UnresolvedType::FieldElement.mock()).mock(),
             Expression::Identifier("b").mock(),
         )
         .mock();
@@ -4456,15 +4427,8 @@
         // should fail
         let foo_args = vec![];
         let foo_statements = vec![
-<<<<<<< HEAD
-            Statement::Declaration(
-                untyped::Variable::new("a", UnresolvedType::FieldElement.mock()).mock(),
-            )
-            .mock(),
-=======
->>>>>>> 58894356
             Statement::Definition(
-                absy::Variable::immutable("a", UnresolvedType::FieldElement.mock()).mock(),
+                untyped::Variable::immutable("a", UnresolvedType::FieldElement.mock()).mock(),
                 Expression::IntConstant(1usize.into()).mock(),
             )
             .mock(),
@@ -4536,15 +4500,8 @@
         // should pass
         let foo_args = vec![];
         let foo_statements = vec![
-<<<<<<< HEAD
-            Statement::Declaration(
-                untyped::Variable::new("a", UnresolvedType::FieldElement.mock()).mock(),
-            )
-            .mock(),
-=======
->>>>>>> 58894356
             Statement::Definition(
-                absy::Variable::immutable("a", UnresolvedType::FieldElement.mock()).mock(),
+                untyped::Variable::immutable("a", UnresolvedType::FieldElement.mock()).mock(),
                 Expression::IntConstant(1usize.into()).mock(),
             )
             .mock(),
@@ -4560,15 +4517,8 @@
 
         let bar_args = vec![];
         let bar_statements = vec![
-<<<<<<< HEAD
-            Statement::Declaration(
-                untyped::Variable::new("a", UnresolvedType::FieldElement.mock()).mock(),
-            )
-            .mock(),
-=======
->>>>>>> 58894356
             Statement::Definition(
-                absy::Variable::immutable("a", UnresolvedType::FieldElement.mock()).mock(),
+                untyped::Variable::immutable("a", UnresolvedType::FieldElement.mock()).mock(),
                 Expression::IntConstant(2usize.into()).mock(),
             )
             .mock(),
@@ -4629,11 +4579,7 @@
         // should fail
         let foo_statements: Vec<StatementNode> = vec![
             Statement::For(
-<<<<<<< HEAD
-                untyped::Variable::new("i", UnresolvedType::Uint(32).mock()).mock(),
-=======
-                absy::Variable::immutable("i", UnresolvedType::Uint(32).mock()).mock(),
->>>>>>> 58894356
+                untyped::Variable::immutable("i", UnresolvedType::Uint(32).mock()).mock(),
                 Expression::IntConstant(0usize.into()).mock(),
                 Expression::IntConstant(10usize.into()).mock(),
                 vec![],
@@ -4673,33 +4619,15 @@
         // }
         // should pass
 
-<<<<<<< HEAD
-        let for_statements = vec![
-            Statement::Declaration(
-                untyped::Variable::new("a", UnresolvedType::Uint(32).mock()).mock(),
-            )
-            .mock(),
-            Statement::Definition(
-                Assignee::Identifier("a").mock(),
-                Expression::Identifier("i").mock(),
-            )
-            .mock(),
-        ];
-
-        let foo_statements = vec![
-            Statement::For(
-                untyped::Variable::new("i", UnresolvedType::Uint(32).mock()).mock(),
-=======
         let for_statements = vec![Statement::Definition(
-            absy::Variable::immutable("a", UnresolvedType::Uint(32).mock()).mock(),
+            untyped::Variable::immutable("a", UnresolvedType::Uint(32).mock()).mock(),
             Expression::Identifier("i").mock(),
         )
         .mock()];
 
         let foo_statements = vec![
             Statement::For(
-                absy::Variable::immutable("i", UnresolvedType::Uint(32).mock()).mock(),
->>>>>>> 58894356
+                untyped::Variable::immutable("i", UnresolvedType::Uint(32).mock()).mock(),
                 Expression::IntConstant(0usize.into()).mock(),
                 Expression::IntConstant(10usize.into()).mock(),
                 for_statements,
@@ -4708,24 +4636,12 @@
             Statement::Return(None).mock(),
         ];
 
-<<<<<<< HEAD
-        let for_statements_checked = vec![
-            TypedStatement::Declaration(typed::Variable::uint("a", UBitwidth::B32)),
-            TypedStatement::Definition(
-                TypedAssignee::Identifier(typed::Variable::uint("a", UBitwidth::B32)),
-                UExpressionInner::Identifier("i".into())
-                    .annotate(UBitwidth::B32)
-                    .into(),
-            ),
-        ];
-=======
         let for_statements_checked = vec![TypedStatement::Definition(
-            TypedAssignee::Identifier(typed_absy::Variable::uint("a", UBitwidth::B32)),
+            TypedAssignee::Identifier(typed::Variable::uint("a", UBitwidth::B32)),
             UExpressionInner::Identifier("i".into())
                 .annotate(UBitwidth::B32)
                 .into(),
         )];
->>>>>>> 58894356
 
         let foo_statements_checked = vec![
             TypedStatement::For(
@@ -4775,15 +4691,8 @@
         // }
         // should fail
         let bar_statements: Vec<StatementNode> = vec![
-<<<<<<< HEAD
-            Statement::Declaration(
-                untyped::Variable::new("a", UnresolvedType::FieldElement.mock()).mock(),
-            )
-            .mock(),
-=======
->>>>>>> 58894356
             Statement::Definition(
-                absy::Variable::immutable("a", UnresolvedType::FieldElement.mock())
+                untyped::Variable::immutable("a", UnresolvedType::FieldElement.mock())
                     .mock()
                     .into(),
                 Expression::FunctionCall(box Expression::Identifier("foo").mock(), None, vec![])
@@ -4833,15 +4742,8 @@
         // }
         // should fail
         let bar_statements: Vec<StatementNode> = vec![
-<<<<<<< HEAD
-            Statement::Declaration(
-                untyped::Variable::new("a", UnresolvedType::FieldElement.mock()).mock(),
-            )
-            .mock(),
-=======
->>>>>>> 58894356
             Statement::Definition(
-                absy::Variable::immutable("a", UnresolvedType::FieldElement.mock())
+                untyped::Variable::immutable("a", UnresolvedType::FieldElement.mock())
                     .mock()
                     .into(),
                 Expression::FunctionCall(box Expression::Identifier("foo").mock(), None, vec![])
@@ -4972,13 +4874,8 @@
         .mock();
 
         let main_statements: Vec<StatementNode> = vec![
-<<<<<<< HEAD
-            Statement::Declaration(
-                untyped::Variable::new(
-=======
             Statement::Definition(
-                absy::Variable::mutable(
->>>>>>> 58894356
+                untyped::Variable::mutable(
                     "a",
                     UnresolvedType::array(
                         UnresolvedType::FieldElement.mock(),
@@ -4987,15 +4884,7 @@
                     .mock(),
                 )
                 .mock(),
-<<<<<<< HEAD
-            )
-            .mock(),
-            Statement::Definition(
-                Assignee::Identifier("a").mock(),
                 Expression::InlineArray(vec![untyped::SpreadOrExpression::Expression(
-=======
-                Expression::InlineArray(vec![absy::SpreadOrExpression::Expression(
->>>>>>> 58894356
                     Expression::IntConstant(0usize.into()).mock(),
                 )])
                 .mock(),
@@ -5137,21 +5026,12 @@
 
         let mut f = function0();
         f.value.arguments = vec![
-<<<<<<< HEAD
             untyped::Parameter::private(
-                untyped::Variable::new("a", UnresolvedType::FieldElement.mock()).mock(),
+                untyped::Variable::immutable("a", UnresolvedType::FieldElement.mock()).mock(),
             )
             .mock(),
             untyped::Parameter::private(
-                untyped::Variable::new("a", UnresolvedType::Boolean.mock()).mock(),
-=======
-            absy::Parameter::private(
-                absy::Variable::immutable("a", UnresolvedType::FieldElement.mock()).mock(),
-            )
-            .mock(),
-            absy::Parameter::private(
-                absy::Variable::immutable("a", UnresolvedType::Boolean.mock()).mock(),
->>>>>>> 58894356
+                untyped::Variable::immutable("a", UnresolvedType::Boolean.mock()).mock(),
             )
             .mock(),
         ];
@@ -5186,15 +5066,9 @@
         let main1_statements: Vec<StatementNode> =
             vec![Statement::Return(Some(Expression::IntConstant(1usize.into()).mock())).mock()];
 
-<<<<<<< HEAD
         let main1_arguments = vec![zokrates_ast::untyped::Parameter {
-            id: untyped::Variable::new("a", UnresolvedType::FieldElement.mock()).mock(),
-            private: false,
-=======
-        let main1_arguments = vec![crate::absy::Parameter {
-            id: absy::Variable::immutable("a", UnresolvedType::FieldElement.mock()).mock(),
+            id: untyped::Variable::immutable("a", UnresolvedType::FieldElement.mock()).mock(),
             is_private: false,
->>>>>>> 58894356
         }
         .mock()];
 
@@ -5265,14 +5139,9 @@
 
         let mut checker: Checker<Bn128Field> = Checker::default();
         let _: Result<TypedStatement<Bn128Field>, Vec<ErrorInner>> = checker.check_statement(
-<<<<<<< HEAD
-            Statement::Declaration(
-                untyped::Variable::new("a", UnresolvedType::FieldElement.mock()).mock(),
-=======
             Statement::Definition(
-                absy::Variable::immutable("a", UnresolvedType::FieldElement.mock()).mock(),
-                absy::Expression::IntConstant(2usize.into()).mock(),
->>>>>>> 58894356
+                untyped::Variable::immutable("a", UnresolvedType::FieldElement.mock()).mock(),
+                untyped::Expression::IntConstant(2usize.into()).mock(),
             )
             .mock(),
             &*MODULE_ID,
@@ -5280,14 +5149,9 @@
         );
         let s2_checked: Result<TypedStatement<Bn128Field>, Vec<ErrorInner>> = checker
             .check_statement(
-<<<<<<< HEAD
-                Statement::Declaration(
-                    untyped::Variable::new("a", UnresolvedType::FieldElement.mock()).mock(),
-=======
                 Statement::Definition(
-                    absy::Variable::immutable("a", UnresolvedType::FieldElement.mock()).mock(),
-                    absy::Expression::IntConstant(2usize.into()).mock(),
->>>>>>> 58894356
+                    untyped::Variable::immutable("a", UnresolvedType::FieldElement.mock()).mock(),
+                    untyped::Expression::IntConstant(2usize.into()).mock(),
                 )
                 .mock(),
                 &*MODULE_ID,
@@ -5311,14 +5175,9 @@
 
         let mut checker: Checker<Bn128Field> = Checker::default();
         let _: Result<TypedStatement<Bn128Field>, Vec<ErrorInner>> = checker.check_statement(
-<<<<<<< HEAD
-            Statement::Declaration(
-                untyped::Variable::new("a", UnresolvedType::FieldElement.mock()).mock(),
-=======
             Statement::Definition(
-                absy::Variable::immutable("a", UnresolvedType::FieldElement.mock()).mock(),
-                absy::Expression::IntConstant(2usize.into()).mock(),
->>>>>>> 58894356
+                untyped::Variable::immutable("a", UnresolvedType::FieldElement.mock()).mock(),
+                untyped::Expression::IntConstant(2usize.into()).mock(),
             )
             .mock(),
             &*MODULE_ID,
@@ -5326,14 +5185,9 @@
         );
         let s2_checked: Result<TypedStatement<Bn128Field>, Vec<ErrorInner>> = checker
             .check_statement(
-<<<<<<< HEAD
-                Statement::Declaration(
-                    untyped::Variable::new("a", UnresolvedType::Boolean.mock()).mock(),
-=======
                 Statement::Definition(
-                    absy::Variable::immutable("a", UnresolvedType::Boolean.mock()).mock(),
-                    absy::Expression::BooleanConstant(true).mock(),
->>>>>>> 58894356
+                    untyped::Variable::immutable("a", UnresolvedType::Boolean.mock()).mock(),
+                    untyped::Expression::BooleanConstant(true).mock(),
                 )
                 .mock(),
                 &*MODULE_ID,
@@ -6089,17 +5943,8 @@
 
             let mut foo_field = function0();
 
-<<<<<<< HEAD
             foo_field.value.arguments = vec![untyped::Parameter::private(
-                untyped::Variable {
-                    id: "a",
-                    _type: UnresolvedType::FieldElement.mock(),
-                }
-                .mock(),
-=======
-            foo_field.value.arguments = vec![absy::Parameter::private(
-                absy::Variable::immutable("a", UnresolvedType::FieldElement.mock()).mock(),
->>>>>>> 58894356
+                untyped::Variable::immutable("a", UnresolvedType::FieldElement.mock()).mock(),
             )
             .mock()];
             foo_field.value.statements =
@@ -6110,17 +5955,8 @@
 
             let mut foo_u32 = function0();
 
-<<<<<<< HEAD
             foo_u32.value.arguments = vec![untyped::Parameter::private(
-                untyped::Variable {
-                    id: "a",
-                    _type: UnresolvedType::Uint(32).mock(),
-                }
-                .mock(),
-=======
-            foo_u32.value.arguments = vec![absy::Parameter::private(
-                absy::Variable::immutable("a", UnresolvedType::Uint(32).mock()).mock(),
->>>>>>> 58894356
+                untyped::Variable::immutable("a", UnresolvedType::Uint(32).mock()).mock(),
             )
             .mock()];
             foo_u32.value.statements =
@@ -6192,14 +6028,9 @@
 
             checker
                 .check_statement(
-<<<<<<< HEAD
-                    Statement::Declaration(
-                        untyped::Variable::new("a", UnresolvedType::FieldElement.mock()).mock(),
-=======
                     Statement::Definition(
-                        absy::Variable::mutable("a", UnresolvedType::FieldElement.mock()).mock(),
+                        untyped::Variable::mutable("a", UnresolvedType::FieldElement.mock()).mock(),
                         Expression::FieldConstant(42u32.into()).mock(),
->>>>>>> 58894356
                     )
                     .mock(),
                     &*MODULE_ID,
@@ -6209,15 +6040,10 @@
 
             assert_eq!(
                 checker.check_assignee(a, &*MODULE_ID, &TypeMap::new()),
-<<<<<<< HEAD
-                Ok(TypedAssignee::Identifier(typed::Variable::field_element(
-                    "a"
-=======
-                Ok(TypedAssignee::Identifier(typed_absy::Variable::new(
+                Ok(TypedAssignee::Identifier(typed::Variable::new(
                     "a",
                     Type::FieldElement,
                     true
->>>>>>> 58894356
                 )))
             );
         }
@@ -6237,13 +6063,8 @@
 
             checker
                 .check_statement(
-<<<<<<< HEAD
-                    Statement::Declaration(
-                        untyped::Variable::new(
-=======
                     Statement::Definition(
-                        absy::Variable::mutable(
->>>>>>> 58894356
+                        untyped::Variable::mutable(
                             "a",
                             UnresolvedType::array(
                                 UnresolvedType::FieldElement.mock(),
@@ -6272,17 +6093,10 @@
             assert_eq!(
                 checker.check_assignee(a, &*MODULE_ID, &TypeMap::new()),
                 Ok(TypedAssignee::Select(
-<<<<<<< HEAD
-                    box TypedAssignee::Identifier(typed::Variable::array(
-                        "a",
-                        GType::FieldElement,
-                        33u32
-=======
-                    box TypedAssignee::Identifier(typed_absy::Variable::new(
+                    box TypedAssignee::Identifier(typed::Variable::new(
                         "a",
                         Type::array((Type::FieldElement, 3u32)),
                         true,
->>>>>>> 58894356
                     )),
                     box 2u32.into()
                 ))
@@ -6310,13 +6124,8 @@
 
             checker
                 .check_statement(
-<<<<<<< HEAD
-                    Statement::Declaration(
-                        untyped::Variable::new(
-=======
                     Statement::Definition(
-                        absy::Variable::mutable(
->>>>>>> 58894356
+                        untyped::Variable::mutable(
                             "a",
                             UnresolvedType::array(
                                 UnresolvedType::array(
@@ -6346,11 +6155,7 @@
                 checker.check_assignee(a, &*MODULE_ID, &TypeMap::new()),
                 Ok(TypedAssignee::Select(
                     box TypedAssignee::Select(
-<<<<<<< HEAD
-                        box TypedAssignee::Identifier(typed::Variable::array(
-=======
-                        box TypedAssignee::Identifier(typed_absy::Variable::new(
->>>>>>> 58894356
+                        box TypedAssignee::Identifier(typed::Variable::new(
                             "a",
                             Type::array((Type::array((Type::FieldElement, 1u32)), 1u32)),
                             true,
