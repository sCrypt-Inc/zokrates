//! Module containing constant propagation for the typed AST
//!
//! Constant propagation on the SSA program. The constants map can be passed by the caller to allow for many passes to use
//! the same constants.
//!
//! @file propagation.rs
//! @author Thibaut Schaeffer <thibaut@schaeff.fr>
//! @date 2018

use crate::embed::FlatEmbed;
use crate::typed_absy::result_folder::*;
use crate::typed_absy::types::Type;
use crate::typed_absy::*;
use std::collections::HashMap;
use std::convert::{TryFrom, TryInto};
use std::fmt;
use zokrates_field::Field;

type Constants<'ast, T> = HashMap<Identifier<'ast>, TypedExpression<'ast, T>>;

#[derive(Debug, PartialEq)]
pub enum Error {
    Type(String),
}

impl fmt::Display for Error {
    fn fmt(&self, f: &mut fmt::Formatter) -> fmt::Result {
        match self {
            Error::Type(s) => write!(f, "{}", s),
        }
    }
}

pub struct Propagator<'ast, 'a, T: Field> {
    // constants keeps track of constant expressions
    // we currently do not support partially constant expressions: `field [x, 1][1]` is not considered constant, `field [0, 1][1]` is
    constants: &'a mut Constants<'ast, T>,
}

impl<'ast, 'a, T: Field> Propagator<'ast, 'a, T> {
    pub fn with_constants(constants: &'a mut Constants<'ast, T>) -> Self {
        Propagator { constants }
    }

    pub fn propagate(p: TypedProgram<'ast, T>) -> Result<TypedProgram<'ast, T>, Error> {
        let mut constants = Constants::new();

        Propagator {
            constants: &mut constants,
        }
        .fold_program(p)
    }

    // get a mutable reference to the constant corresponding to a given assignee if any, otherwise
    // return the identifier at the root of this assignee
    fn try_get_constant_mut<'b>(
        &mut self,
        assignee: &'b TypedAssignee<'ast, T>,
    ) -> Result<(&'b Variable<'ast, T>, &mut TypedExpression<'ast, T>), &'b Variable<'ast, T>> {
        match assignee {
            TypedAssignee::Identifier(var) => self
                .constants
                .get_mut(&var.id)
                .map(|c| Ok((var, c)))
                .unwrap_or(Err(var)),
            TypedAssignee::Select(box assignee, box index) => {
                match self.try_get_constant_mut(&assignee) {
                    Ok((variable, constant)) => match index.as_inner() {
                        UExpressionInner::Value(n) => match constant {
                            TypedExpression::Array(a) => match a.as_inner_mut() {
                                ArrayExpressionInner::Value(value) => match value.0[*n as usize] {
                                    TypedExpressionOrSpread::Expression(ref mut e) => {
                                        Ok((variable, e))
                                    }
                                    _ => unreachable!(),
                                },
                                _ => unreachable!(),
                            },
                            _ => unreachable!(),
                        },
                        _ => Err(variable),
                    },
                    e => e,
                }
            }
            TypedAssignee::Member(box assignee, m) => match self.try_get_constant_mut(&assignee) {
                Ok((v, c)) => {
                    let ty = assignee.get_type();

                    let index = match ty {
                        Type::Struct(struct_ty) => struct_ty
                            .members
                            .iter()
                            .position(|member| *m == member.id)
                            .unwrap(),
                        _ => unreachable!(),
                    };

                    match c {
                        TypedExpression::Struct(a) => match a.as_inner_mut() {
                            StructExpressionInner::Value(value) => Ok((v, &mut value[index])),
                            _ => unreachable!(),
                        },
                        _ => unreachable!(),
                    }
                }
                e => e,
            },
        }
    }
}

fn is_constant<T: Field>(e: &TypedExpression<T>) -> bool {
    match e {
        TypedExpression::FieldElement(FieldElementExpression::Number(..)) => true,
        TypedExpression::Boolean(BooleanExpression::Value(..)) => true,
        TypedExpression::Array(a) => match a.as_inner() {
            ArrayExpressionInner::Value(v) => v.0.iter().all(|e| match e {
                TypedExpressionOrSpread::Expression(e) => is_constant(e),
                _ => false,
            }),
            ArrayExpressionInner::Slice(box a, box from, box to) => {
                is_constant(&from.clone().into())
                    && is_constant(&to.clone().into())
                    && is_constant(&a.clone().into())
            }
            ArrayExpressionInner::Repeat(box e, box count) => {
                is_constant(&count.clone().into()) && is_constant(&e)
            }
            _ => false,
        },
        TypedExpression::Struct(a) => match a.as_inner() {
            StructExpressionInner::Value(v) => v.iter().all(|e| is_constant(e)),
            _ => false,
        },
        TypedExpression::Uint(a) => matches!(a.as_inner(), UExpressionInner::Value(..)),
        _ => false,
    }
}

fn remove_spreads<T: Field>(e: TypedExpression<T>) -> TypedExpression<T> {
    fn remove_spreads_aux<T: Field>(e: TypedExpressionOrSpread<T>) -> Vec<TypedExpression<T>> {
        match e {
            TypedExpressionOrSpread::Expression(e) => vec![e],
            TypedExpressionOrSpread::Spread(s) => match s.array.into_inner() {
                ArrayExpressionInner::Value(v) => {
                    v.into_iter().flat_map(remove_spreads_aux).collect()
                }
                _ => unimplemented!(),
            },
        }
    }

    match e {
        TypedExpression::Array(a) => {
            let array_ty = a.get_array_type();

            match a.into_inner() {
                ArrayExpressionInner::Value(v) => ArrayExpressionInner::Value(
                    v.into_iter()
                        .flat_map(remove_spreads_aux)
                        .map(|e| e.into())
                        .collect::<Vec<_>>()
                        .into(),
                )
                .annotate(*array_ty.ty, array_ty.size)
                .into(),
                ArrayExpressionInner::Slice(box a, box from, box to) => {
                    let from = match from.into_inner() {
                        UExpressionInner::Value(from) => from as usize,
                        _ => unreachable!(),
                    };

                    let to = match to.into_inner() {
                        UExpressionInner::Value(to) => to as usize,
                        _ => unreachable!(),
                    };

                    let v = match a.into_inner() {
                        ArrayExpressionInner::Value(v) => v,
                        _ => unreachable!(),
                    };

                    ArrayExpressionInner::Value(
                        v.into_iter()
                            .flat_map(remove_spreads_aux)
                            .map(|e| e.into())
                            .enumerate()
                            .filter(|(index, _)| index >= &from && index < &to)
                            .map(|(_, e)| e)
                            .collect::<Vec<_>>()
                            .into(),
                    )
                    .annotate(*array_ty.ty, array_ty.size)
                    .into()
                }
                ArrayExpressionInner::Repeat(box e, box count) => {
                    let count = match count.into_inner() {
                        UExpressionInner::Value(from) => from as usize,
                        _ => unreachable!(),
                    };

                    let e = remove_spreads(e);

                    ArrayExpressionInner::Value(
                        vec![TypedExpressionOrSpread::Expression(e); count].into(),
                    )
                    .annotate(*array_ty.ty, array_ty.size)
                    .into()
                }
                _ => unreachable!(),
            }
        }
        e => e,
    }
}

impl<'ast, 'a, T: Field> ResultFolder<'ast, T> for Propagator<'ast, 'a, T> {
    type Error = Error;

    fn fold_program(&mut self, p: TypedProgram<'ast, T>) -> Result<TypedProgram<'ast, T>, Error> {
        let main = p.main.clone();

        Ok(TypedProgram {
            modules: p
                .modules
                .into_iter()
                .map(|(module_id, module)| {
                    if module_id == main {
                        self.fold_module(module).map(|m| (module_id, m))
                    } else {
                        Ok((module_id, module))
                    }
                })
                .collect::<Result<_, _>>()?,
            main: p.main,
        })
    }

    fn fold_module(&mut self, m: TypedModule<'ast, T>) -> Result<TypedModule<'ast, T>, Error> {
        Ok(TypedModule {
            functions: m
                .functions
                .into_iter()
                .map(|(key, fun)| {
                    if key.id == "main" {
                        self.fold_function_symbol(fun).map(|f| (key, f))
                    } else {
                        Ok((key, fun))
                    }
                })
                .collect::<Result<_, _>>()?,
        })
    }

    fn fold_function(
        &mut self,
        f: TypedFunction<'ast, T>,
    ) -> Result<TypedFunction<'ast, T>, Error> {
        fold_function(self, f)
    }

    fn fold_statement(
        &mut self,
        s: TypedStatement<'ast, T>,
    ) -> Result<Vec<TypedStatement<'ast, T>>, Error> {
        match s {
            // propagation to the defined variable if rhs is a constant
            TypedStatement::Definition(assignee, expr) => {
                let expr = self.fold_expression(expr)?;
                let assignee = self.fold_assignee(assignee)?;

                if let (Ok(a), Ok(e)) = (
                    ConcreteType::try_from(assignee.get_type()),
                    ConcreteType::try_from(expr.get_type()),
                ) {
                    if a != e {
                        return Err(Error::Type(format!(
                            "Cannot assign {} of type {} to {} of type {}",
                            expr, e, assignee, a
                        )));
                    }
                };

                if is_constant(&expr) {
                    match assignee {
                        TypedAssignee::Identifier(var) => {
                            let expr = remove_spreads(expr);

                            assert!(self.constants.insert(var.id, expr).is_none());

                            Ok(vec![])
                        }
                        assignee => match self.try_get_constant_mut(&assignee) {
                            Ok((_, c)) => {
                                *c = remove_spreads(expr);
                                Ok(vec![])
                            }
                            Err(v) => match self.constants.remove(&v.id) {
                                // invalidate the cache for this identifier, and define the latest
                                // version of the constant in the program, if any
                                Some(c) => Ok(vec![
                                    TypedStatement::Definition(v.clone().into(), c),
                                    TypedStatement::Definition(assignee, expr),
                                ]),
                                None => Ok(vec![TypedStatement::Definition(assignee, expr)]),
                            },
                        },
                    }
                } else {
                    // the expression being assigned is not constant, invalidate the cache
                    let v = self
                        .try_get_constant_mut(&assignee)
                        .map(|(v, _)| v)
                        .unwrap_or_else(|v| v);

                    match self.constants.remove(&v.id) {
                        Some(c) => Ok(vec![
                            TypedStatement::Definition(v.clone().into(), c),
                            TypedStatement::Definition(assignee, expr),
                        ]),
                        None => Ok(vec![TypedStatement::Definition(assignee, expr)]),
                    }
                }
            }
            // we do not visit the for-loop statements
            TypedStatement::For(v, from, to, statements) => {
                let from = self.fold_uint_expression(from)?;
                let to = self.fold_uint_expression(to)?;

                Ok(vec![TypedStatement::For(v, from, to, statements)])
            }
            TypedStatement::MultipleDefinition(assignees, expression_list) => {
                let assignees: Vec<TypedAssignee<'ast, T>> = assignees
                    .into_iter()
                    .map(|a| self.fold_assignee(a))
                    .collect::<Result<_, _>>()?;
                let expression_list = self.fold_expression_list(expression_list)?;

                let statements = match expression_list {
                    TypedExpressionList::EmbedCall(embed, generics, arguments, types) => {
                        let arguments: Vec<_> = arguments
                            .into_iter()
                            .map(|a| self.fold_expression(a))
                            .collect::<Result<_, _>>()?;

                        let types = types
                            .into_iter()
                            .map(|t| self.fold_type(t))
                            .collect::<Result<_, _>>()?;

                        fn process_u_from_bits<'ast, T: Field>(
                            variables: Vec<TypedAssignee<'ast, T>>,
                            mut arguments: Vec<TypedExpression<'ast, T>>,
                            bitwidth: UBitwidth,
                        ) -> TypedExpression<'ast, T> {
                            assert_eq!(variables.len(), 1);
                            assert_eq!(arguments.len(), 1);

                            let argument = arguments.pop().unwrap();

                            let argument = remove_spreads(argument);

                            match ArrayExpression::try_from(argument)
                                .unwrap()
                                .into_inner()
                            {
                                ArrayExpressionInner::Value(v) =>
                                    UExpressionInner::Value(
                                        v.into_iter()
                                            .map(|v| match v {
                                                TypedExpressionOrSpread::Expression(
                                                    TypedExpression::Boolean(
                                                        BooleanExpression::Value(v),
                                                    ),
                                                ) => v,
                                                _ => unreachable!("Should be a constant boolean expression. Spreads are not expected here, as in their presence the argument isn't constant"),
                                            })
                                            .enumerate()
                                            .fold(0, |acc, (i, v)| {
                                                if v {
                                                    acc + 2u128.pow(
                                                        (bitwidth.to_usize() - i - 1)
                                                            .try_into()
                                                            .unwrap(),
                                                    )
                                                } else {
                                                    acc
                                                }
                                            }),
                                    )
                                    .annotate(bitwidth)
                                    .into(),
                                v => unreachable!("should be an array value, found {}", v),
                            }
                        }

                        fn process_u_to_bits<'ast, T: Field>(
                            variables: Vec<TypedAssignee<'ast, T>>,
                            arguments: Vec<TypedExpression<'ast, T>>,
                            bitwidth: UBitwidth,
                        ) -> TypedExpression<'ast, T> {
                            assert_eq!(variables.len(), 1);
                            assert_eq!(arguments.len(), 1);

                            match UExpression::try_from(arguments[0].clone())
                                .unwrap()
                                .into_inner()
                            {
                                UExpressionInner::Value(v) => {
                                    let mut num = v;
                                    let mut res = vec![];

                                    for i in (0..bitwidth as u32).rev() {
                                        if 2u128.pow(i) <= num {
                                            num -= 2u128.pow(i);
                                            res.push(true);
                                        } else {
                                            res.push(false);
                                        }
                                    }
                                    assert_eq!(num, 0);

                                    ArrayExpressionInner::Value(
                                        res.into_iter()
                                            .map(|v| BooleanExpression::Value(v).into())
                                            .collect::<Vec<_>>()
                                            .into(),
                                    )
                                    .annotate(Type::Boolean, bitwidth.to_usize() as u32)
                                    .into()
                                }
                                _ => unreachable!("should be a uint value"),
                            }
                        }

                        match arguments.iter().all(|a| is_constant(a)) {
                            true => {
                                let r: Option<TypedExpression<'ast, T>> = match embed {
                                    FlatEmbed::U32ToField => None, // todo
                                    FlatEmbed::U32FromBits => Some(process_u_from_bits(
                                        assignees.clone(),
                                        arguments.clone(),
                                        UBitwidth::B32,
                                    )),
                                    FlatEmbed::U16FromBits => Some(process_u_from_bits(
                                        assignees.clone(),
                                        arguments.clone(),
                                        UBitwidth::B16,
                                    )),
                                    FlatEmbed::U8FromBits => Some(process_u_from_bits(
                                        assignees.clone(),
                                        arguments.clone(),
                                        UBitwidth::B8,
                                    )),
                                    FlatEmbed::U32ToBits => Some(process_u_to_bits(
                                        assignees.clone(),
                                        arguments.clone(),
                                        UBitwidth::B32,
                                    )),
                                    FlatEmbed::U16ToBits => Some(process_u_to_bits(
                                        assignees.clone(),
                                        arguments.clone(),
                                        UBitwidth::B16,
                                    )),
                                    FlatEmbed::U8ToBits => Some(process_u_to_bits(
                                        assignees.clone(),
                                        arguments.clone(),
                                        UBitwidth::B8,
                                    )),
                                    FlatEmbed::Unpack => {
                                        assert_eq!(assignees.len(), 1);
                                        assert_eq!(arguments.len(), 1);
                                        assert_eq!(generics.len(), 1);

                                        let bit_width = generics[0];

                                        match FieldElementExpression::try_from(arguments[0].clone())
                                            .unwrap()
                                        {
                                            FieldElementExpression::Number(num) => {
                                                let mut num = num;
                                                let mut res = vec![];

                                                for i in (0..bit_width as usize).rev() {
                                                    if T::from(2).pow(i) <= num {
                                                        num = num - T::from(2).pow(i);
                                                        res.push(true);
                                                    } else {
                                                        res.push(false);
                                                    }
                                                }
                                                assert_eq!(num, T::zero());

                                                Some(
                                                    ArrayExpressionInner::Value(
                                                        res.into_iter()
                                                            .map(|v| {
                                                                BooleanExpression::Value(v).into()
                                                            })
                                                            .collect::<Vec<_>>()
                                                            .into(),
                                                    )
                                                    .annotate(Type::Boolean, bit_width)
                                                    .into(),
                                                )
                                            }
                                            _ => unreachable!("should be a field value"),
                                        }
                                    }
                                    FlatEmbed::Sha256Round => None,
                                };

                                match r {
                                    // if the function call returns a constant
                                    Some(expr) => {
                                        let mut assignees = assignees;

                                        match assignees.pop().unwrap() {
                                            TypedAssignee::Identifier(var) => {
                                                self.constants.insert(var.id, expr);
                                                vec![]
                                            }
                                            assignee => {
                                                match self.try_get_constant_mut(&assignee) {
                                                    Ok((_, c)) => {
                                                        *c = expr;
                                                        vec![]
                                                    }
                                                    Err(v) => match self.constants.remove(&v.id) {
                                                        Some(c) => vec![
                                                            TypedStatement::Definition(
                                                                v.clone().into(),
                                                                c,
                                                            ),
                                                            TypedStatement::Definition(
                                                                assignee, expr,
                                                            ),
                                                        ],
                                                        None => vec![TypedStatement::Definition(
                                                            assignee, expr,
                                                        )],
                                                    },
                                                }
                                            }
                                        }
                                    }
                                    None => {
                                        // if the function call does not return a constant, invalidate the cache
                                        // this happpens because we only propagate certain calls here
                                        let mut assignees = assignees;

                                        let assignee = assignees.pop().unwrap();

                                        let v = self
                                            .try_get_constant_mut(&assignee)
                                            .map(|(v, _)| v)
                                            .unwrap_or_else(|v| v);

                                        match self.constants.remove(&v.id) {
                                            Some(c) => vec![
                                                TypedStatement::Definition(v.clone().into(), c),
                                                TypedStatement::MultipleDefinition(
                                                    vec![assignee],
                                                    TypedExpressionList::EmbedCall(
                                                        embed, generics, arguments, types,
                                                    ),
                                                ),
                                            ],
                                            None => vec![TypedStatement::MultipleDefinition(
                                                vec![assignee],
                                                TypedExpressionList::EmbedCall(
                                                    embed, generics, arguments, types,
                                                ),
                                            )],
                                        }
                                    }
                                }
                            }
                            false => {
                                // if the function arguments are not constant, invalidate the cache
                                // for the return assignees

                                let def = TypedStatement::MultipleDefinition(
                                    assignees.clone(),
                                    TypedExpressionList::EmbedCall(
                                        embed, generics, arguments, types,
                                    ),
                                );

                                let invalidations = assignees.iter().flat_map(|assignee| {
                                    let v = self
                                        .try_get_constant_mut(&assignee)
                                        .map(|(v, _)| v)
                                        .unwrap_or_else(|v| v);
                                    match self.constants.remove(&v.id) {
                                        Some(c) => {
                                            vec![TypedStatement::Definition(v.clone().into(), c)]
                                        }
                                        None => vec![],
                                    }
                                });

                                invalidations.chain(std::iter::once(def)).collect()
                            }
                        }
                    }
                    TypedExpressionList::FunctionCall(key, generics, arguments, types) => {
                        let generics = generics
                            .into_iter()
                            .map(|g| g.map(|g| self.fold_uint_expression(g)).transpose())
                            .collect::<Result<_, _>>()?;

                        let arguments: Vec<_> = arguments
                            .into_iter()
                            .map(|a| self.fold_expression(a))
                            .collect::<Result<_, _>>()?;

                        let types = types
                            .into_iter()
                            .map(|t| self.fold_type(t))
                            .collect::<Result<_, _>>()?;

                        // invalidate the cache for the return assignees as this call mutates them

                        let def = TypedStatement::MultipleDefinition(
                            assignees.clone(),
                            TypedExpressionList::FunctionCall(key, generics, arguments, types),
                        );

                        let invalidations = assignees.iter().flat_map(|assignee| {
                            let v = self
                                .try_get_constant_mut(&assignee)
                                .map(|(v, _)| v)
                                .unwrap_or_else(|v| v);
                            match self.constants.remove(&v.id) {
                                Some(c) => {
                                    vec![TypedStatement::Definition(v.clone().into(), c)]
                                }
                                None => vec![],
                            }
                        });

                        invalidations.chain(std::iter::once(def)).collect()
                    }
                };

                Ok(statements)
            }
            s @ TypedStatement::PushCallLog(..) => Ok(vec![s]),
            s @ TypedStatement::PopCallLog => Ok(vec![s]),
            s => fold_statement(self, s),
        }
    }

    fn fold_uint_expression_inner(
        &mut self,
        bitwidth: UBitwidth,
        e: UExpressionInner<'ast, T>,
    ) -> Result<UExpressionInner<'ast, T>, Error> {
        Ok(match e {
            UExpressionInner::Identifier(id) => match self.constants.get(&id) {
                Some(e) => match e {
                    TypedExpression::Uint(e) => e.as_inner().clone(),
                    _ => unreachable!("constant stored for a uint should be a uint"),
                },
                None => UExpressionInner::Identifier(id),
            },
            UExpressionInner::Add(box e1, box e2) => match (
                self.fold_uint_expression(e1)?.into_inner(),
                self.fold_uint_expression(e2)?.into_inner(),
            ) {
                (UExpressionInner::Value(v1), UExpressionInner::Value(v2)) => {
                    UExpressionInner::Value(
                        (v1 + v2) % 2_u128.pow(bitwidth.to_usize().try_into().unwrap()),
                    )
                }
                (e, UExpressionInner::Value(v)) | (UExpressionInner::Value(v), e) => match v {
                    0 => e,
                    _ => UExpressionInner::Add(
                        box e.annotate(bitwidth),
                        box UExpressionInner::Value(v).annotate(bitwidth),
                    ),
                },
                (e1, e2) => {
                    UExpressionInner::Add(box e1.annotate(bitwidth), box e2.annotate(bitwidth))
                }
            },
            UExpressionInner::Sub(box e1, box e2) => match (
                self.fold_uint_expression(e1)?.into_inner(),
                self.fold_uint_expression(e2)?.into_inner(),
            ) {
                (UExpressionInner::Value(v1), UExpressionInner::Value(v2)) => {
                    UExpressionInner::Value(
                        (v1.wrapping_sub(v2)) % 2_u128.pow(bitwidth.to_usize().try_into().unwrap()),
                    )
                }
                (e, UExpressionInner::Value(v)) => match v {
                    0 => e,
                    _ => UExpressionInner::Sub(
                        box e.annotate(bitwidth),
                        box UExpressionInner::Value(v).annotate(bitwidth),
                    ),
                },
                (e1, e2) => {
                    UExpressionInner::Sub(box e1.annotate(bitwidth), box e2.annotate(bitwidth))
                }
            },
            UExpressionInner::FloorSub(box e1, box e2) => match (
                self.fold_uint_expression(e1)?.into_inner(),
                self.fold_uint_expression(e2)?.into_inner(),
            ) {
                (UExpressionInner::Value(v1), UExpressionInner::Value(v2)) => {
                    UExpressionInner::Value(
                        v1.saturating_sub(v2) % 2_u128.pow(bitwidth.to_usize().try_into().unwrap()),
                    )
                }
                (e, UExpressionInner::Value(v)) => match v {
                    0 => e,
                    _ => UExpressionInner::FloorSub(
                        box e.annotate(bitwidth),
                        box UExpressionInner::Value(v).annotate(bitwidth),
                    ),
                },
                (e1, e2) => {
                    UExpressionInner::Sub(box e1.annotate(bitwidth), box e2.annotate(bitwidth))
                }
            },
            UExpressionInner::Mult(box e1, box e2) => match (
                self.fold_uint_expression(e1)?.into_inner(),
                self.fold_uint_expression(e2)?.into_inner(),
            ) {
                (UExpressionInner::Value(v1), UExpressionInner::Value(v2)) => {
                    UExpressionInner::Value(
                        (v1 * v2) % 2_u128.pow(bitwidth.to_usize().try_into().unwrap()),
                    )
                }
                (e, UExpressionInner::Value(v)) | (UExpressionInner::Value(v), e) => match v {
                    0 => UExpressionInner::Value(0),
                    1 => e,
                    _ => UExpressionInner::Mult(
                        box e.annotate(bitwidth),
                        box UExpressionInner::Value(v).annotate(bitwidth),
                    ),
                },
                (e1, e2) => {
                    UExpressionInner::Mult(box e1.annotate(bitwidth), box e2.annotate(bitwidth))
                }
            },
            UExpressionInner::Div(box e1, box e2) => match (
                self.fold_uint_expression(e1)?.into_inner(),
                self.fold_uint_expression(e2)?.into_inner(),
            ) {
                (UExpressionInner::Value(v1), UExpressionInner::Value(v2)) => {
                    UExpressionInner::Value(
                        (v1 / v2) % 2_u128.pow(bitwidth.to_usize().try_into().unwrap()),
                    )
                }
                (e, UExpressionInner::Value(v)) => match v {
                    1 => e,
                    _ => UExpressionInner::Div(
                        box e.annotate(bitwidth),
                        box UExpressionInner::Value(v).annotate(bitwidth),
                    ),
                },
                (e1, e2) => {
                    UExpressionInner::Div(box e1.annotate(bitwidth), box e2.annotate(bitwidth))
                }
            },
            UExpressionInner::Rem(box e1, box e2) => match (
                self.fold_uint_expression(e1)?.into_inner(),
                self.fold_uint_expression(e2)?.into_inner(),
            ) {
                (UExpressionInner::Value(v1), UExpressionInner::Value(v2)) => {
                    UExpressionInner::Value(
                        (v1 % v2) % 2_u128.pow(bitwidth.to_usize().try_into().unwrap()),
                    )
                }
                (e, UExpressionInner::Value(v)) => match v {
                    1 => UExpressionInner::Value(0),
                    _ => UExpressionInner::Rem(
                        box e.annotate(bitwidth),
                        box UExpressionInner::Value(v).annotate(bitwidth),
                    ),
                },
                (e1, e2) => {
                    UExpressionInner::Rem(box e1.annotate(bitwidth), box e2.annotate(bitwidth))
                }
            },
            UExpressionInner::RightShift(box e, box by) => {
                let e = self.fold_uint_expression(e)?;
                let by = self.fold_uint_expression(by)?;
                match (e.into_inner(), by.into_inner()) {
                    (UExpressionInner::Value(v), UExpressionInner::Value(by)) => {
                        UExpressionInner::Value(v >> by)
                    }
                    (e, by) => UExpressionInner::RightShift(
                        box e.annotate(bitwidth),
                        box by.annotate(UBitwidth::B32),
                    ),
                }
            }
            UExpressionInner::LeftShift(box e, box by) => {
                let e = self.fold_uint_expression(e)?;
<<<<<<< HEAD
                let by = self.fold_field_expression(by)?;
                match (e.into_inner(), by) {
                    (UExpressionInner::Value(v), FieldElementExpression::Number(by)) => {
                        let by_as_usize = by.to_dec_string().parse::<usize>().unwrap();
                        UExpressionInner::Value(
                            (v << by_as_usize) & (2_u128.pow(bitwidth as u32) - 1),
                        )
=======
                let by = self.fold_uint_expression(by)?;
                match (e.into_inner(), by.into_inner()) {
                    (UExpressionInner::Value(v), UExpressionInner::Value(by)) => {
                        UExpressionInner::Value((v << by) & (2_u128.pow(bitwidth as u32) - 1))
>>>>>>> 68b9f640
                    }
                    (e, by) => UExpressionInner::LeftShift(
                        box e.annotate(bitwidth),
                        box by.annotate(UBitwidth::B32),
                    ),
                }
            }
            UExpressionInner::Xor(box e1, box e2) => match (
                self.fold_uint_expression(e1)?.into_inner(),
                self.fold_uint_expression(e2)?.into_inner(),
            ) {
                (UExpressionInner::Value(v1), UExpressionInner::Value(v2)) => {
                    UExpressionInner::Value(v1 ^ v2)
                }
                (UExpressionInner::Value(0), e2) => e2,
                (e1, UExpressionInner::Value(0)) => e1,
                (e1, e2) => {
                    if e1 == e2 {
                        UExpressionInner::Value(0)
                    } else {
                        UExpressionInner::Xor(box e1.annotate(bitwidth), box e2.annotate(bitwidth))
                    }
                }
            },
            UExpressionInner::And(box e1, box e2) => match (
                self.fold_uint_expression(e1)?.into_inner(),
                self.fold_uint_expression(e2)?.into_inner(),
            ) {
                (UExpressionInner::Value(v1), UExpressionInner::Value(v2)) => {
                    UExpressionInner::Value(v1 & v2)
                }
                (UExpressionInner::Value(0), _) | (_, UExpressionInner::Value(0)) => {
                    UExpressionInner::Value(0)
                }
                (e1, e2) => {
                    UExpressionInner::And(box e1.annotate(bitwidth), box e2.annotate(bitwidth))
                }
            },
            UExpressionInner::IfElse(box condition, box consequence, box alternative) => {
                let consequence = self.fold_uint_expression(consequence)?;
                let alternative = self.fold_uint_expression(alternative)?;
                match self.fold_boolean_expression(condition)? {
                    BooleanExpression::Value(true) => consequence.into_inner(),
                    BooleanExpression::Value(false) => alternative.into_inner(),
                    c => UExpressionInner::IfElse(box c, box consequence, box alternative),
                }
            }
            UExpressionInner::Not(box e) => {
                let e = self.fold_uint_expression(e)?.into_inner();
                match e {
                    UExpressionInner::Value(v) => {
                        UExpressionInner::Value((!v) & (2_u128.pow(bitwidth as u32) - 1))
                    }
                    e => UExpressionInner::Not(box e.annotate(bitwidth)),
                }
            }
            UExpressionInner::Select(box array, box index) => {
                let array = self.fold_array_expression(array)?;
                let index = self.fold_uint_expression(index)?;

                let inner_type = array.inner_type().clone();
                let size = array.size();

                match size.into_inner() {
                    UExpressionInner::Value(size) => {
                        match (array.into_inner(), index.into_inner()) {
                            (ArrayExpressionInner::Value(v), UExpressionInner::Value(n)) => {
                                if n < size {
                                    UExpression::try_from(
                                        v.expression_at::<UExpression<'ast, T>>(n as usize)
                                            .unwrap()
                                            .clone(),
                                    )
                                    .unwrap()
                                    .into_inner()
                                } else {
                                    unreachable!(
                                        "out of bounds index ({} >= {}) found during static analysis",
                                        n, size
                                    );
                                }
                            }
                            (ArrayExpressionInner::Identifier(id), UExpressionInner::Value(n)) => {
                                match self.constants.get(&id) {
                                    Some(a) => match a {
                                        TypedExpression::Array(a) => match a.as_inner() {
                                            ArrayExpressionInner::Value(v) => {
                                                UExpression::try_from(
                                                    TypedExpression::try_from(
                                                        v.0[n as usize].clone(),
                                                    )
                                                    .unwrap(),
                                                )
                                                .unwrap()
                                                .into_inner()
                                            }
                                            _ => unreachable!(),
                                        },
                                        _ => unreachable!(""),
                                    },
                                    None => UExpressionInner::Select(
                                        box ArrayExpressionInner::Identifier(id)
                                            .annotate(inner_type, size as u32),
                                        box UExpressionInner::Value(n).annotate(UBitwidth::B32),
                                    ),
                                }
                            }
                            (a, i) => UExpressionInner::Select(
                                box a.annotate(inner_type, size as u32),
                                box i.annotate(UBitwidth::B32),
                            ),
                        }
                    }
                    _ => fold_uint_expression_inner(
                        self,
                        bitwidth,
                        UExpressionInner::Select(box array, box index),
                    )?,
                }
            }
            e => fold_uint_expression_inner(self, bitwidth, e)?,
        })
    }

    fn fold_field_expression(
        &mut self,
        e: FieldElementExpression<'ast, T>,
    ) -> Result<FieldElementExpression<'ast, T>, Error> {
        Ok(match e {
            FieldElementExpression::Identifier(id) => match self.constants.get(&id) {
                Some(e) => match e {
                    TypedExpression::FieldElement(e) => e.clone(),
                    _ => unreachable!(
                        "constant stored for a field element should be a field element"
                    ),
                },
                None => FieldElementExpression::Identifier(id),
            },
            FieldElementExpression::Add(box e1, box e2) => match (
                self.fold_field_expression(e1)?,
                self.fold_field_expression(e2)?,
            ) {
                (FieldElementExpression::Number(n1), FieldElementExpression::Number(n2)) => {
                    FieldElementExpression::Number(n1 + n2)
                }
                (e1, e2) => FieldElementExpression::Add(box e1, box e2),
            },
            FieldElementExpression::Sub(box e1, box e2) => match (
                self.fold_field_expression(e1)?,
                self.fold_field_expression(e2)?,
            ) {
                (FieldElementExpression::Number(n1), FieldElementExpression::Number(n2)) => {
                    FieldElementExpression::Number(n1 - n2)
                }
                (e1, e2) => FieldElementExpression::Sub(box e1, box e2),
            },
            FieldElementExpression::Mult(box e1, box e2) => match (
                self.fold_field_expression(e1)?,
                self.fold_field_expression(e2)?,
            ) {
                (FieldElementExpression::Number(n1), FieldElementExpression::Number(n2)) => {
                    FieldElementExpression::Number(n1 * n2)
                }
                (e1, e2) => FieldElementExpression::Mult(box e1, box e2),
            },
            FieldElementExpression::Div(box e1, box e2) => match (
                self.fold_field_expression(e1)?,
                self.fold_field_expression(e2)?,
            ) {
                (FieldElementExpression::Number(n1), FieldElementExpression::Number(n2)) => {
                    FieldElementExpression::Number(n1 / n2)
                }
                (e1, e2) => FieldElementExpression::Div(box e1, box e2),
            },
            FieldElementExpression::Pow(box e1, box e2) => {
                let e1 = self.fold_field_expression(e1)?;
                let e2 = self.fold_uint_expression(e2)?;
                match (e1, e2.into_inner()) {
                    (_, UExpressionInner::Value(ref n2)) if *n2 == 0 => {
                        FieldElementExpression::Number(T::from(1))
                    }
                    (FieldElementExpression::Number(n1), UExpressionInner::Value(n2)) => {
                        FieldElementExpression::Number(n1.pow(n2 as usize))
                    }
                    (e1, UExpressionInner::Value(n2)) => FieldElementExpression::Pow(
                        box e1,
                        box UExpressionInner::Value(n2).annotate(UBitwidth::B32),
                    ),
                    (_, e2) => unreachable!(format!(
                        "non-constant exponent {} detected during static analysis",
                        e2.annotate(UBitwidth::B32)
                    )),
                }
            }
            FieldElementExpression::IfElse(box condition, box consequence, box alternative) => {
                let consequence = self.fold_field_expression(consequence)?;
                let alternative = self.fold_field_expression(alternative)?;
                match self.fold_boolean_expression(condition)? {
                    BooleanExpression::Value(true) => consequence,
                    BooleanExpression::Value(false) => alternative,
                    c => FieldElementExpression::IfElse(box c, box consequence, box alternative),
                }
            }
            FieldElementExpression::Select(box array, box index) => {
                let array = self.fold_array_expression(array)?;
                let index = self.fold_uint_expression(index)?;

                let inner_type = array.inner_type().clone();
                let size = array.size();

                match size.into_inner() {
                    UExpressionInner::Value(size) => {
                        match (array.into_inner(), index.into_inner()) {
                            (ArrayExpressionInner::Value(v), UExpressionInner::Value(n)) => {
                                if n < size {
                                    FieldElementExpression::try_from(
                                        v.expression_at::<FieldElementExpression<'ast, T>>(
                                            n as usize,
                                        )
                                        .unwrap()
                                        .clone(),
                                    )
                                    .unwrap()
                                } else {
                                    unreachable!(
                                        "out of bounds index ({} >= {}) found during static analysis",
                                        n, size
                                    );
                                }
                            }
                            (ArrayExpressionInner::Identifier(id), UExpressionInner::Value(n)) => {
                                match self.constants.get(&id) {
                                    Some(a) => match a {
                                        TypedExpression::Array(a) => match a.as_inner() {
                                            ArrayExpressionInner::Value(v) => {
                                                FieldElementExpression::try_from(
                                                    TypedExpression::try_from(
                                                        v.0[n as usize].clone(),
                                                    )
                                                    .unwrap(),
                                                )
                                                .unwrap()
                                            }
                                            _ => unreachable!(),
                                        },
                                        _ => unreachable!(""),
                                    },
                                    None => FieldElementExpression::Select(
                                        box ArrayExpressionInner::Identifier(id)
                                            .annotate(inner_type, size as u32),
                                        box UExpressionInner::Value(n).annotate(UBitwidth::B32),
                                    ),
                                }
                            }
                            (a, i) => FieldElementExpression::Select(
                                box a.annotate(inner_type, size as u32),
                                box i.annotate(UBitwidth::B32),
                            ),
                        }
                    }
                    _ => fold_field_expression(
                        self,
                        FieldElementExpression::Select(box array, box index),
                    )?,
                }
            }
            FieldElementExpression::Member(box s, m) => {
                let s = self.fold_struct_expression(s)?;

                let members = match s.get_type() {
                    Type::Struct(members) => members,
                    _ => unreachable!("???"),
                };

                match s.into_inner() {
                    StructExpressionInner::Value(v) => {
                        match members
                            .iter()
                            .zip(v)
                            .find(|(member, _)| member.id == m)
                            .unwrap()
                            .1
                        {
                            TypedExpression::FieldElement(s) => s,
                            _ => unreachable!("????"),
                        }
                    }
                    inner => FieldElementExpression::Member(box inner.annotate(members), m),
                }
            }
            e => fold_field_expression(self, e)?,
        })
    }

    fn fold_array_expression_inner(
        &mut self,
        ty: &ArrayType<'ast, T>,
        e: ArrayExpressionInner<'ast, T>,
    ) -> Result<ArrayExpressionInner<'ast, T>, Error> {
        Ok(match e {
            ArrayExpressionInner::Identifier(id) => match self.constants.get(&id) {
                Some(e) => match e {
                    TypedExpression::Array(e) => e.as_inner().clone(),
                    _ => panic!("constant stored for an array should be an array"),
                },
                None => ArrayExpressionInner::Identifier(id),
            },
            ArrayExpressionInner::Select(box array, box index) => {
                let array = self.fold_array_expression(array)?;
                let index = self.fold_uint_expression(index)?;

                let inner_type = array.inner_type().clone();
                let size = array.size();

                match size.into_inner() {
                    UExpressionInner::Value(size) => match (array.into_inner(), index.into_inner())
                    {
                        (ArrayExpressionInner::Value(v), UExpressionInner::Value(n)) => {
                            if n < size {
                                ArrayExpression::try_from(
                                    v.expression_at::<ArrayExpression<'ast, T>>(n as usize)
                                        .unwrap()
                                        .clone(),
                                )
                                .unwrap()
                                .into_inner()
                            } else {
                                unreachable!(
                                    "out of bounds index ({} >= {}) found during static analysis",
                                    n, size
                                );
                            }
                        }
                        (ArrayExpressionInner::Identifier(id), UExpressionInner::Value(n)) => {
                            match self.constants.get(&id) {
                                Some(a) => match a {
                                    TypedExpression::Array(a) => match a.as_inner() {
                                        ArrayExpressionInner::Value(v) => {
                                            ArrayExpression::try_from(
                                                v.expression_at::<ArrayExpression<'ast, T>>(
                                                    n as usize,
                                                )
                                                .unwrap()
                                                .clone(),
                                            )
                                            .unwrap()
                                            .into_inner()
                                        }
                                        _ => unreachable!(),
                                    },
                                    _ => unreachable!(""),
                                },
                                None => ArrayExpressionInner::Select(
                                    box ArrayExpressionInner::Identifier(id)
                                        .annotate(inner_type, size as u32),
                                    box UExpressionInner::Value(n).annotate(UBitwidth::B32),
                                ),
                            }
                        }
                        (a, i) => ArrayExpressionInner::Select(
                            box a.annotate(inner_type, size as u32),
                            box i.annotate(UBitwidth::B32),
                        ),
                    },
                    _ => fold_array_expression_inner(
                        self,
                        ty,
                        ArrayExpressionInner::Select(box array, box index),
                    )?,
                }
            }
            ArrayExpressionInner::IfElse(box condition, box consequence, box alternative) => {
                let consequence = self.fold_array_expression(consequence)?;
                let alternative = self.fold_array_expression(alternative)?;
                match self.fold_boolean_expression(condition)? {
                    BooleanExpression::Value(true) => consequence.into_inner(),
                    BooleanExpression::Value(false) => alternative.into_inner(),
                    c => ArrayExpressionInner::IfElse(box c, box consequence, box alternative),
                }
            }
            ArrayExpressionInner::Member(box struc, id) => {
                let struc = self.fold_struct_expression(struc)?;

                let members = match struc.get_type() {
                    Type::Struct(members) => members,
                    _ => unreachable!("should be a struct"),
                };

                match struc.into_inner() {
                    StructExpressionInner::Value(v) => {
                        match members
                            .iter()
                            .zip(v)
                            .find(|(member, _)| member.id == id)
                            .unwrap()
                            .1
                        {
                            TypedExpression::Array(a) => a.into_inner(),
                            _ => unreachable!("should be an array"),
                        }
                    }
                    inner => ArrayExpressionInner::Member(box inner.annotate(members), id),
                }
            }
            e => fold_array_expression_inner(self, ty, e)?,
        })
    }

    fn fold_struct_expression_inner(
        &mut self,
        ty: &StructType<'ast, T>,
        e: StructExpressionInner<'ast, T>,
    ) -> Result<StructExpressionInner<'ast, T>, Error> {
        Ok(match e {
            StructExpressionInner::Identifier(id) => match self.constants.get(&id) {
                Some(e) => match e {
                    TypedExpression::Struct(e) => e.as_inner().clone(),
                    _ => panic!("constant stored for an array should be an array"),
                },
                None => StructExpressionInner::Identifier(id),
            },
            StructExpressionInner::Select(box array, box index) => {
                let array = self.fold_array_expression(array)?;
                let index = self.fold_uint_expression(index)?;

                let inner_type = array.inner_type().clone();
                let size = array.size();

                match size.into_inner() {
                    UExpressionInner::Value(size) => match (array.into_inner(), index.into_inner())
                    {
                        (ArrayExpressionInner::Value(v), UExpressionInner::Value(n)) => {
                            if n < size {
                                StructExpression::try_from(
                                    v.expression_at::<StructExpression<'ast, T>>(n as usize)
                                        .unwrap()
                                        .clone(),
                                )
                                .unwrap()
                                .into_inner()
                            } else {
                                unreachable!(
                                    "out of bounds index ({} >= {}) found during static analysis",
                                    n, size
                                );
                            }
                        }
                        (ArrayExpressionInner::Identifier(id), UExpressionInner::Value(n)) => {
                            match self.constants.get(&id) {
                                Some(a) => match a {
                                    TypedExpression::Array(a) => match a.as_inner() {
                                        ArrayExpressionInner::Value(v) => {
                                            StructExpression::try_from(
                                                v.expression_at::<StructExpression<'ast, T>>(
                                                    n as usize,
                                                )
                                                .unwrap()
                                                .clone(),
                                            )
                                            .unwrap()
                                            .into_inner()
                                        }
                                        _ => unreachable!(),
                                    },
                                    _ => unreachable!(""),
                                },
                                None => StructExpressionInner::Select(
                                    box ArrayExpressionInner::Identifier(id)
                                        .annotate(inner_type, size as u32),
                                    box UExpressionInner::Value(n).annotate(UBitwidth::B32),
                                ),
                            }
                        }
                        (a, i) => StructExpressionInner::Select(
                            box a.annotate(inner_type, size as u32),
                            box i.annotate(UBitwidth::B32),
                        ),
                    },
                    _ => fold_struct_expression_inner(
                        self,
                        ty,
                        StructExpressionInner::Select(box array, box index),
                    )?,
                }
            }
            StructExpressionInner::IfElse(box condition, box consequence, box alternative) => {
                let consequence = self.fold_struct_expression(consequence)?;
                let alternative = self.fold_struct_expression(alternative)?;
                match self.fold_boolean_expression(condition)? {
                    BooleanExpression::Value(true) => consequence.into_inner(),
                    BooleanExpression::Value(false) => alternative.into_inner(),
                    c => StructExpressionInner::IfElse(box c, box consequence, box alternative),
                }
            }
            StructExpressionInner::Member(box s, m) => {
                let s = self.fold_struct_expression(s)?;

                let members = match s.get_type() {
                    Type::Struct(members) => members,
                    _ => unreachable!("should be a struct"),
                };

                match s.into_inner() {
                    StructExpressionInner::Value(v) => {
                        match members
                            .iter()
                            .zip(v)
                            .find(|(member, _)| member.id == m)
                            .unwrap()
                            .1
                        {
                            TypedExpression::Struct(s) => s.into_inner(),
                            _ => unreachable!("should be a struct"),
                        }
                    }
                    inner => StructExpressionInner::Member(box inner.annotate(members), m),
                }
            }
            e => fold_struct_expression_inner(self, ty, e)?,
        })
    }

    fn fold_boolean_expression(
        &mut self,
        e: BooleanExpression<'ast, T>,
    ) -> Result<BooleanExpression<'ast, T>, Error> {
        // Note: we only propagate when we see constants, as comparing of arbitrary expressions would lead to
        // a lot of false negatives due to expressions not being in a canonical form
        // For example, `2 * a` is equivalent to `a + a`, but our notion of equality would not detect that here
        // These kind of reduction rules are easier to apply later in the process, when we have canonical representations
        // of expressions, ie `a + a` would always be written `2 * a`
        Ok(match e {
            BooleanExpression::Identifier(id) => match self.constants.get(&id) {
                Some(e) => match e {
                    TypedExpression::Boolean(e) => e.clone(),
                    _ => panic!("constant stored for a boolean should be a boolean"),
                },
                None => BooleanExpression::Identifier(id),
            },
            BooleanExpression::FieldEq(box e1, box e2) => {
                let e1 = self.fold_field_expression(e1)?;
                let e2 = self.fold_field_expression(e2)?;

                match (e1, e2) {
                    (FieldElementExpression::Number(n1), FieldElementExpression::Number(n2)) => {
                        BooleanExpression::Value(n1 == n2)
                    }
                    (e1, e2) => BooleanExpression::FieldEq(box e1, box e2),
                }
            }
            BooleanExpression::UintEq(box e1, box e2) => {
                let e1 = self.fold_uint_expression(e1)?;
                let e2 = self.fold_uint_expression(e2)?;

                match (e1.as_inner(), e2.as_inner()) {
                    (UExpressionInner::Value(v1), UExpressionInner::Value(v2)) => {
                        BooleanExpression::Value(v1 == v2)
                    }
                    _ => BooleanExpression::UintEq(box e1, box e2),
                }
            }
            BooleanExpression::BoolEq(box e1, box e2) => {
                let e1 = self.fold_boolean_expression(e1)?;
                let e2 = self.fold_boolean_expression(e2)?;

                match (e1, e2) {
                    (BooleanExpression::Value(n1), BooleanExpression::Value(n2)) => {
                        BooleanExpression::Value(n1 == n2)
                    }
                    (e1, e2) => BooleanExpression::BoolEq(box e1, box e2),
                }
            }
            BooleanExpression::ArrayEq(box e1, box e2) => {
                let e1 = self.fold_array_expression(e1)?;
                let e2 = self.fold_array_expression(e2)?;

                if let (Ok(t1), Ok(t2)) = (
                    ConcreteType::try_from(e1.get_type()),
                    ConcreteType::try_from(e2.get_type()),
                ) {
                    if t1 != t2 {
                        return Err(Error::Type(format!(
                            "Cannot compare {} of type {} to {} of type {}",
                            e1, t1, e2, t2
                        )));
                    }
                };

                BooleanExpression::ArrayEq(box e1, box e2)
            }
            BooleanExpression::FieldLt(box e1, box e2) => {
                let e1 = self.fold_field_expression(e1)?;
                let e2 = self.fold_field_expression(e2)?;

                match (e1, e2) {
                    (FieldElementExpression::Number(n1), FieldElementExpression::Number(n2)) => {
                        BooleanExpression::Value(n1 < n2)
                    }
                    (e1, e2) => BooleanExpression::FieldLt(box e1, box e2),
                }
            }
            BooleanExpression::FieldLe(box e1, box e2) => {
                let e1 = self.fold_field_expression(e1)?;
                let e2 = self.fold_field_expression(e2)?;

                match (e1, e2) {
                    (FieldElementExpression::Number(n1), FieldElementExpression::Number(n2)) => {
                        BooleanExpression::Value(n1 <= n2)
                    }
                    (e1, e2) => BooleanExpression::FieldLe(box e1, box e2),
                }
            }
            BooleanExpression::FieldGt(box e1, box e2) => {
                let e1 = self.fold_field_expression(e1)?;
                let e2 = self.fold_field_expression(e2)?;

                match (e1, e2) {
                    (FieldElementExpression::Number(n1), FieldElementExpression::Number(n2)) => {
                        BooleanExpression::Value(n1 > n2)
                    }
                    (e1, e2) => BooleanExpression::FieldGt(box e1, box e2),
                }
            }
            BooleanExpression::FieldGe(box e1, box e2) => {
                let e1 = self.fold_field_expression(e1)?;
                let e2 = self.fold_field_expression(e2)?;

                match (e1, e2) {
                    (FieldElementExpression::Number(n1), FieldElementExpression::Number(n2)) => {
                        BooleanExpression::Value(n1 >= n2)
                    }
                    (e1, e2) => BooleanExpression::FieldGe(box e1, box e2),
                }
            }
            BooleanExpression::UintLt(box e1, box e2) => {
                let e1 = self.fold_uint_expression(e1)?;
                let e2 = self.fold_uint_expression(e2)?;

                match (e1.as_inner(), e2.as_inner()) {
                    (UExpressionInner::Value(n1), UExpressionInner::Value(n2)) => {
                        BooleanExpression::Value(n1 < n2)
                    }
                    _ => BooleanExpression::UintLt(box e1, box e2),
                }
            }
            BooleanExpression::UintLe(box e1, box e2) => {
                let e1 = self.fold_uint_expression(e1)?;
                let e2 = self.fold_uint_expression(e2)?;

                match (e1.as_inner(), e2.as_inner()) {
                    (UExpressionInner::Value(n1), UExpressionInner::Value(n2)) => {
                        BooleanExpression::Value(n1 <= n2)
                    }
                    _ => BooleanExpression::UintLe(box e1, box e2),
                }
            }
            BooleanExpression::UintGt(box e1, box e2) => {
                let e1 = self.fold_uint_expression(e1)?;
                let e2 = self.fold_uint_expression(e2)?;

                match (e1.as_inner(), e2.as_inner()) {
                    (UExpressionInner::Value(n1), UExpressionInner::Value(n2)) => {
                        BooleanExpression::Value(n1 > n2)
                    }
                    _ => BooleanExpression::UintGt(box e1, box e2),
                }
            }
            BooleanExpression::UintGe(box e1, box e2) => {
                let e1 = self.fold_uint_expression(e1)?;
                let e2 = self.fold_uint_expression(e2)?;

                match (e1.as_inner(), e2.as_inner()) {
                    (UExpressionInner::Value(n1), UExpressionInner::Value(n2)) => {
                        BooleanExpression::Value(n1 >= n2)
                    }
                    _ => BooleanExpression::UintGe(box e1, box e2),
                }
            }
            BooleanExpression::Or(box e1, box e2) => {
                let e1 = self.fold_boolean_expression(e1)?;
                let e2 = self.fold_boolean_expression(e2)?;

                match (e1, e2) {
                    // reduction of constants
                    (BooleanExpression::Value(v1), BooleanExpression::Value(v2)) => {
                        BooleanExpression::Value(v1 || v2)
                    }
                    // x || true == true
                    (_, BooleanExpression::Value(true)) | (BooleanExpression::Value(true), _) => {
                        BooleanExpression::Value(true)
                    }
                    // x || false == x
                    (e, BooleanExpression::Value(false)) | (BooleanExpression::Value(false), e) => {
                        e
                    }
                    (e1, e2) => BooleanExpression::Or(box e1, box e2),
                }
            }
            BooleanExpression::And(box e1, box e2) => {
                let e1 = self.fold_boolean_expression(e1)?;
                let e2 = self.fold_boolean_expression(e2)?;

                match (e1, e2) {
                    // reduction of constants
                    (BooleanExpression::Value(v1), BooleanExpression::Value(v2)) => {
                        BooleanExpression::Value(v1 && v2)
                    }
                    // x && true == x
                    (e, BooleanExpression::Value(true)) | (BooleanExpression::Value(true), e) => e,
                    // x && false == false
                    (_, BooleanExpression::Value(false)) | (BooleanExpression::Value(false), _) => {
                        BooleanExpression::Value(false)
                    }
                    (e1, e2) => BooleanExpression::And(box e1, box e2),
                }
            }
            BooleanExpression::Not(box e) => {
                let e = self.fold_boolean_expression(e)?;
                match e {
                    BooleanExpression::Value(v) => BooleanExpression::Value(!v),
                    e => BooleanExpression::Not(box e),
                }
            }
            BooleanExpression::IfElse(box condition, box consequence, box alternative) => {
                let consequence = self.fold_boolean_expression(consequence)?;
                let alternative = self.fold_boolean_expression(alternative)?;
                match self.fold_boolean_expression(condition)? {
                    BooleanExpression::Value(true) => consequence,
                    BooleanExpression::Value(false) => alternative,
                    c => BooleanExpression::IfElse(box c, box consequence, box alternative),
                }
            }
            BooleanExpression::Select(box array, box index) => {
                let array = self.fold_array_expression(array)?;
                let index = self.fold_uint_expression(index)?;

                let inner_type = array.inner_type().clone();
                let size = array.size();

                match size.into_inner() {
                    UExpressionInner::Value(size) => match (array.into_inner(), index.into_inner())
                    {
                        (ArrayExpressionInner::Value(v), UExpressionInner::Value(n)) => {
                            if n < size {
                                BooleanExpression::try_from(
                                    v.expression_at::<BooleanExpression<'ast, T>>(n as usize)
                                        .unwrap()
                                        .clone(),
                                )
                                .unwrap()
                            } else {
                                unreachable!(
                                    "out of bounds index ({} >= {}) found during static analysis",
                                    n, size
                                );
                            }
                        }
                        (ArrayExpressionInner::Identifier(id), UExpressionInner::Value(n)) => {
                            match self.constants.get(&id) {
                                Some(a) => match a {
                                    TypedExpression::Array(a) => match a.as_inner() {
                                        ArrayExpressionInner::Value(v) => {
                                            BooleanExpression::try_from(
                                                TypedExpression::try_from(v.0[n as usize].clone())
                                                    .unwrap(),
                                            )
                                            .unwrap()
                                        }
                                        _ => unreachable!(),
                                    },
                                    _ => unreachable!(""),
                                },
                                None => BooleanExpression::Select(
                                    box ArrayExpressionInner::Identifier(id)
                                        .annotate(inner_type, size as u32),
                                    box UExpressionInner::Value(n).annotate(UBitwidth::B32),
                                ),
                            }
                        }
                        (a, i) => BooleanExpression::Select(
                            box a.annotate(inner_type, size as u32),
                            box i.annotate(UBitwidth::B32),
                        ),
                    },
                    _ => fold_boolean_expression(
                        self,
                        BooleanExpression::Select(box array, box index),
                    )?,
                }
            }
            BooleanExpression::Member(box s, m) => {
                let s = self.fold_struct_expression(s)?;

                let members = match s.get_type() {
                    Type::Struct(members) => members,
                    _ => unreachable!("should be a struct"),
                };

                match s.into_inner() {
                    StructExpressionInner::Value(v) => {
                        match members
                            .iter()
                            .zip(v)
                            .find(|(member, _)| member.id == m)
                            .unwrap()
                            .1
                        {
                            TypedExpression::Boolean(s) => s,
                            _ => unreachable!("should be a boolean"),
                        }
                    }
                    inner => BooleanExpression::Member(box inner.annotate(members), m),
                }
            }
            e => fold_boolean_expression(self, e)?,
        })
    }
}

#[cfg(test)]
mod tests {
    use super::*;
    use zokrates_field::Bn128Field;

    #[cfg(test)]
    mod expression {
        use super::*;

        #[cfg(test)]
        mod field {
            use super::*;

            #[test]
            fn add() {
                let e = FieldElementExpression::Add(
                    box FieldElementExpression::Number(Bn128Field::from(2)),
                    box FieldElementExpression::Number(Bn128Field::from(3)),
                );

                assert_eq!(
                    Propagator::with_constants(&mut Constants::new()).fold_field_expression(e),
                    Ok(FieldElementExpression::Number(Bn128Field::from(5)))
                );
            }

            #[test]
            fn sub() {
                let e = FieldElementExpression::Sub(
                    box FieldElementExpression::Number(Bn128Field::from(3)),
                    box FieldElementExpression::Number(Bn128Field::from(2)),
                );

                assert_eq!(
                    Propagator::with_constants(&mut Constants::new()).fold_field_expression(e),
                    Ok(FieldElementExpression::Number(Bn128Field::from(1)))
                );
            }

            #[test]
            fn mult() {
                let e = FieldElementExpression::Mult(
                    box FieldElementExpression::Number(Bn128Field::from(3)),
                    box FieldElementExpression::Number(Bn128Field::from(2)),
                );

                assert_eq!(
                    Propagator::with_constants(&mut Constants::new()).fold_field_expression(e),
                    Ok(FieldElementExpression::Number(Bn128Field::from(6)))
                );
            }

            #[test]
            fn div() {
                let e = FieldElementExpression::Div(
                    box FieldElementExpression::Number(Bn128Field::from(6)),
                    box FieldElementExpression::Number(Bn128Field::from(2)),
                );

                assert_eq!(
                    Propagator::with_constants(&mut Constants::new()).fold_field_expression(e),
                    Ok(FieldElementExpression::Number(Bn128Field::from(3)))
                );
            }

            #[test]
            fn pow() {
                let e = FieldElementExpression::Pow(
                    box FieldElementExpression::Number(Bn128Field::from(2)),
                    box 3u32.into(),
                );

                assert_eq!(
                    Propagator::with_constants(&mut Constants::new()).fold_field_expression(e),
                    Ok(FieldElementExpression::Number(Bn128Field::from(8)))
                );
            }

            #[test]
            fn if_else_true() {
                let e = FieldElementExpression::IfElse(
                    box BooleanExpression::Value(true),
                    box FieldElementExpression::Number(Bn128Field::from(2)),
                    box FieldElementExpression::Number(Bn128Field::from(3)),
                );

                assert_eq!(
                    Propagator::with_constants(&mut Constants::new()).fold_field_expression(e),
                    Ok(FieldElementExpression::Number(Bn128Field::from(2)))
                );
            }

            #[test]
            fn if_else_false() {
                let e = FieldElementExpression::IfElse(
                    box BooleanExpression::Value(false),
                    box FieldElementExpression::Number(Bn128Field::from(2)),
                    box FieldElementExpression::Number(Bn128Field::from(3)),
                );

                assert_eq!(
                    Propagator::with_constants(&mut Constants::new()).fold_field_expression(e),
                    Ok(FieldElementExpression::Number(Bn128Field::from(3)))
                );
            }

            #[test]
            fn select() {
                let e = FieldElementExpression::Select(
                    box ArrayExpressionInner::Value(
                        vec![
                            FieldElementExpression::Number(Bn128Field::from(1)).into(),
                            FieldElementExpression::Number(Bn128Field::from(2)).into(),
                            FieldElementExpression::Number(Bn128Field::from(3)).into(),
                        ]
                        .into(),
                    )
                    .annotate(Type::FieldElement, 3usize),
                    box UExpressionInner::Add(box 1u32.into(), box 1u32.into())
                        .annotate(UBitwidth::B32),
                );

                assert_eq!(
                    Propagator::with_constants(&mut Constants::new()).fold_field_expression(e),
                    Ok(FieldElementExpression::Number(Bn128Field::from(3)))
                );
            }
        }

        #[cfg(test)]
        mod boolean {
            use super::*;

            #[test]
            fn not() {
                let e_true: BooleanExpression<Bn128Field> =
                    BooleanExpression::Not(box BooleanExpression::Value(false));

                let e_false: BooleanExpression<Bn128Field> =
                    BooleanExpression::Not(box BooleanExpression::Value(true));

                let e_default: BooleanExpression<Bn128Field> =
                    BooleanExpression::Not(box BooleanExpression::Identifier("a".into()));

                assert_eq!(
                    Propagator::with_constants(&mut Constants::new())
                        .fold_boolean_expression(e_true),
                    Ok(BooleanExpression::Value(true))
                );
                assert_eq!(
                    Propagator::with_constants(&mut Constants::new())
                        .fold_boolean_expression(e_false),
                    Ok(BooleanExpression::Value(false))
                );
                assert_eq!(
                    Propagator::with_constants(&mut Constants::new())
                        .fold_boolean_expression(e_default.clone()),
                    Ok(e_default)
                );
            }

            #[test]
            fn field_eq() {
                let e_true = BooleanExpression::FieldEq(
                    box FieldElementExpression::Number(Bn128Field::from(2)),
                    box FieldElementExpression::Number(Bn128Field::from(2)),
                );

                let e_false = BooleanExpression::FieldEq(
                    box FieldElementExpression::Number(Bn128Field::from(4)),
                    box FieldElementExpression::Number(Bn128Field::from(2)),
                );

                assert_eq!(
                    Propagator::with_constants(&mut Constants::new())
                        .fold_boolean_expression(e_true),
                    Ok(BooleanExpression::Value(true))
                );
                assert_eq!(
                    Propagator::with_constants(&mut Constants::new())
                        .fold_boolean_expression(e_false),
                    Ok(BooleanExpression::Value(false))
                );
            }

            #[test]
            fn bool_eq() {
                assert_eq!(
                    Propagator::<Bn128Field>::with_constants(&mut Constants::new())
                        .fold_boolean_expression(BooleanExpression::BoolEq(
                            box BooleanExpression::Value(false),
                            box BooleanExpression::Value(false)
                        )),
                    Ok(BooleanExpression::Value(true))
                );

                assert_eq!(
                    Propagator::<Bn128Field>::with_constants(&mut Constants::new())
                        .fold_boolean_expression(BooleanExpression::BoolEq(
                            box BooleanExpression::Value(true),
                            box BooleanExpression::Value(true)
                        )),
                    Ok(BooleanExpression::Value(true))
                );

                assert_eq!(
                    Propagator::<Bn128Field>::with_constants(&mut Constants::new())
                        .fold_boolean_expression(BooleanExpression::BoolEq(
                            box BooleanExpression::Value(true),
                            box BooleanExpression::Value(false)
                        )),
                    Ok(BooleanExpression::Value(false))
                );

                assert_eq!(
                    Propagator::<Bn128Field>::with_constants(&mut Constants::new())
                        .fold_boolean_expression(BooleanExpression::BoolEq(
                            box BooleanExpression::Value(false),
                            box BooleanExpression::Value(true)
                        )),
                    Ok(BooleanExpression::Value(false))
                );
            }

            #[test]
            fn lt() {
                let e_true = BooleanExpression::FieldLt(
                    box FieldElementExpression::Number(Bn128Field::from(2)),
                    box FieldElementExpression::Number(Bn128Field::from(4)),
                );

                let e_false = BooleanExpression::FieldLt(
                    box FieldElementExpression::Number(Bn128Field::from(4)),
                    box FieldElementExpression::Number(Bn128Field::from(2)),
                );

                assert_eq!(
                    Propagator::with_constants(&mut Constants::new())
                        .fold_boolean_expression(e_true),
                    Ok(BooleanExpression::Value(true))
                );
                assert_eq!(
                    Propagator::with_constants(&mut Constants::new())
                        .fold_boolean_expression(e_false),
                    Ok(BooleanExpression::Value(false))
                );
            }

            #[test]
            fn le() {
                let e_true = BooleanExpression::FieldLe(
                    box FieldElementExpression::Number(Bn128Field::from(2)),
                    box FieldElementExpression::Number(Bn128Field::from(2)),
                );

                let e_false = BooleanExpression::FieldLe(
                    box FieldElementExpression::Number(Bn128Field::from(4)),
                    box FieldElementExpression::Number(Bn128Field::from(2)),
                );

                assert_eq!(
                    Propagator::with_constants(&mut Constants::new())
                        .fold_boolean_expression(e_true),
                    Ok(BooleanExpression::Value(true))
                );
                assert_eq!(
                    Propagator::with_constants(&mut Constants::new())
                        .fold_boolean_expression(e_false),
                    Ok(BooleanExpression::Value(false))
                );
            }

            #[test]
            fn gt() {
                let e_true = BooleanExpression::FieldGt(
                    box FieldElementExpression::Number(Bn128Field::from(5)),
                    box FieldElementExpression::Number(Bn128Field::from(4)),
                );

                let e_false = BooleanExpression::FieldGt(
                    box FieldElementExpression::Number(Bn128Field::from(4)),
                    box FieldElementExpression::Number(Bn128Field::from(5)),
                );

                assert_eq!(
                    Propagator::with_constants(&mut Constants::new())
                        .fold_boolean_expression(e_true),
                    Ok(BooleanExpression::Value(true))
                );
                assert_eq!(
                    Propagator::with_constants(&mut Constants::new())
                        .fold_boolean_expression(e_false),
                    Ok(BooleanExpression::Value(false))
                );
            }

            #[test]
            fn ge() {
                let e_true = BooleanExpression::FieldGe(
                    box FieldElementExpression::Number(Bn128Field::from(5)),
                    box FieldElementExpression::Number(Bn128Field::from(5)),
                );

                let e_false = BooleanExpression::FieldGe(
                    box FieldElementExpression::Number(Bn128Field::from(4)),
                    box FieldElementExpression::Number(Bn128Field::from(5)),
                );

                assert_eq!(
                    Propagator::with_constants(&mut Constants::new())
                        .fold_boolean_expression(e_true),
                    Ok(BooleanExpression::Value(true))
                );
                assert_eq!(
                    Propagator::with_constants(&mut Constants::new())
                        .fold_boolean_expression(e_false),
                    Ok(BooleanExpression::Value(false))
                );
            }

            #[test]
            fn and() {
                let a_bool: Identifier = "a".into();

                assert_eq!(
                    Propagator::<Bn128Field>::with_constants(&mut Constants::new())
                        .fold_boolean_expression(BooleanExpression::And(
                            box BooleanExpression::Value(true),
                            box BooleanExpression::Identifier(a_bool.clone())
                        )),
                    Ok(BooleanExpression::Identifier(a_bool.clone()))
                );
                assert_eq!(
                    Propagator::<Bn128Field>::with_constants(&mut Constants::new())
                        .fold_boolean_expression(BooleanExpression::And(
                            box BooleanExpression::Identifier(a_bool.clone()),
                            box BooleanExpression::Value(true),
                        )),
                    Ok(BooleanExpression::Identifier(a_bool.clone()))
                );
                assert_eq!(
                    Propagator::<Bn128Field>::with_constants(&mut Constants::new())
                        .fold_boolean_expression(BooleanExpression::And(
                            box BooleanExpression::Value(false),
                            box BooleanExpression::Identifier(a_bool.clone())
                        )),
                    Ok(BooleanExpression::Value(false))
                );
                assert_eq!(
                    Propagator::<Bn128Field>::with_constants(&mut Constants::new())
                        .fold_boolean_expression(BooleanExpression::And(
                            box BooleanExpression::Identifier(a_bool.clone()),
                            box BooleanExpression::Value(false),
                        )),
                    Ok(BooleanExpression::Value(false))
                );
                assert_eq!(
                    Propagator::<Bn128Field>::with_constants(&mut Constants::new())
                        .fold_boolean_expression(BooleanExpression::And(
                            box BooleanExpression::Value(true),
                            box BooleanExpression::Value(false),
                        )),
                    Ok(BooleanExpression::Value(false))
                );
                assert_eq!(
                    Propagator::<Bn128Field>::with_constants(&mut Constants::new())
                        .fold_boolean_expression(BooleanExpression::And(
                            box BooleanExpression::Value(false),
                            box BooleanExpression::Value(true),
                        )),
                    Ok(BooleanExpression::Value(false))
                );
                assert_eq!(
                    Propagator::<Bn128Field>::with_constants(&mut Constants::new())
                        .fold_boolean_expression(BooleanExpression::And(
                            box BooleanExpression::Value(true),
                            box BooleanExpression::Value(true),
                        )),
                    Ok(BooleanExpression::Value(true))
                );
                assert_eq!(
                    Propagator::<Bn128Field>::with_constants(&mut Constants::new())
                        .fold_boolean_expression(BooleanExpression::And(
                            box BooleanExpression::Value(false),
                            box BooleanExpression::Value(false),
                        )),
                    Ok(BooleanExpression::Value(false))
                );
            }

            #[test]
            fn or() {
                let a_bool: Identifier = "a".into();

                assert_eq!(
                    Propagator::<Bn128Field>::with_constants(&mut Constants::new())
                        .fold_boolean_expression(BooleanExpression::Or(
                            box BooleanExpression::Value(true),
                            box BooleanExpression::Identifier(a_bool.clone())
                        )),
                    Ok(BooleanExpression::Value(true))
                );
                assert_eq!(
                    Propagator::<Bn128Field>::with_constants(&mut Constants::new())
                        .fold_boolean_expression(BooleanExpression::Or(
                            box BooleanExpression::Identifier(a_bool.clone()),
                            box BooleanExpression::Value(true),
                        )),
                    Ok(BooleanExpression::Value(true))
                );
                assert_eq!(
                    Propagator::<Bn128Field>::with_constants(&mut Constants::new())
                        .fold_boolean_expression(BooleanExpression::Or(
                            box BooleanExpression::Value(false),
                            box BooleanExpression::Identifier(a_bool.clone())
                        )),
                    Ok(BooleanExpression::Identifier(a_bool.clone()))
                );
                assert_eq!(
                    Propagator::<Bn128Field>::with_constants(&mut Constants::new())
                        .fold_boolean_expression(BooleanExpression::Or(
                            box BooleanExpression::Identifier(a_bool.clone()),
                            box BooleanExpression::Value(false),
                        )),
                    Ok(BooleanExpression::Identifier(a_bool.clone()))
                );
                assert_eq!(
                    Propagator::<Bn128Field>::with_constants(&mut Constants::new())
                        .fold_boolean_expression(BooleanExpression::Or(
                            box BooleanExpression::Value(true),
                            box BooleanExpression::Value(false),
                        )),
                    Ok(BooleanExpression::Value(true))
                );
                assert_eq!(
                    Propagator::<Bn128Field>::with_constants(&mut Constants::new())
                        .fold_boolean_expression(BooleanExpression::Or(
                            box BooleanExpression::Value(false),
                            box BooleanExpression::Value(true),
                        )),
                    Ok(BooleanExpression::Value(true))
                );
                assert_eq!(
                    Propagator::<Bn128Field>::with_constants(&mut Constants::new())
                        .fold_boolean_expression(BooleanExpression::Or(
                            box BooleanExpression::Value(true),
                            box BooleanExpression::Value(true),
                        )),
                    Ok(BooleanExpression::Value(true))
                );
                assert_eq!(
                    Propagator::<Bn128Field>::with_constants(&mut Constants::new())
                        .fold_boolean_expression(BooleanExpression::Or(
                            box BooleanExpression::Value(false),
                            box BooleanExpression::Value(false),
                        )),
                    Ok(BooleanExpression::Value(false))
                );
            }
        }
    }
}<|MERGE_RESOLUTION|>--- conflicted
+++ resolved
@@ -438,6 +438,11 @@
                             true => {
                                 let r: Option<TypedExpression<'ast, T>> = match embed {
                                     FlatEmbed::U32ToField => None, // todo
+                                    FlatEmbed::U64FromBits => Some(process_u_from_bits(
+                                        assignees.clone(),
+                                        arguments.clone(),
+                                        UBitwidth::B64,
+                                    )),
                                     FlatEmbed::U32FromBits => Some(process_u_from_bits(
                                         assignees.clone(),
                                         arguments.clone(),
@@ -452,6 +457,11 @@
                                         assignees.clone(),
                                         arguments.clone(),
                                         UBitwidth::B8,
+                                    )),
+                                    FlatEmbed::U64ToBits => Some(process_u_to_bits(
+                                        assignees.clone(),
+                                        arguments.clone(),
+                                        UBitwidth::B64,
                                     )),
                                     FlatEmbed::U32ToBits => Some(process_u_to_bits(
                                         assignees.clone(),
@@ -802,20 +812,10 @@
             }
             UExpressionInner::LeftShift(box e, box by) => {
                 let e = self.fold_uint_expression(e)?;
-<<<<<<< HEAD
-                let by = self.fold_field_expression(by)?;
-                match (e.into_inner(), by) {
-                    (UExpressionInner::Value(v), FieldElementExpression::Number(by)) => {
-                        let by_as_usize = by.to_dec_string().parse::<usize>().unwrap();
-                        UExpressionInner::Value(
-                            (v << by_as_usize) & (2_u128.pow(bitwidth as u32) - 1),
-                        )
-=======
                 let by = self.fold_uint_expression(by)?;
                 match (e.into_inner(), by.into_inner()) {
                     (UExpressionInner::Value(v), UExpressionInner::Value(by)) => {
                         UExpressionInner::Value((v << by) & (2_u128.pow(bitwidth as u32) - 1))
->>>>>>> 68b9f640
                     }
                     (e, by) => UExpressionInner::LeftShift(
                         box e.annotate(bitwidth),
