--- conflicted
+++ resolved
@@ -165,13 +165,7 @@
                     ))) {
                     Some(e) => match e {
                         TypedExpression::Uint(e) => e.as_inner().clone(),
-<<<<<<< HEAD
-                        _ => unreachable!(
-                            "constant stored for a field element should be a field element"
-                        ),
-=======
                         _ => unreachable!("constant stored for a uint should be a uint"),
->>>>>>> b0382ea6
                     },
                     None => UExpressionInner::Identifier(id),
                 }
@@ -182,10 +176,6 @@
             ) {
                 (UExpressionInner::Value(v1), UExpressionInner::Value(v2)) => {
                     use std::convert::TryInto;
-<<<<<<< HEAD
-                    UExpressionInner::Value(v1 + v2 % 2_u128.pow(bitwidth.try_into().unwrap()))
-                }
-=======
                     UExpressionInner::Value((v1 + v2) % 2_u128.pow(bitwidth.try_into().unwrap()))
                 }
                 (e, UExpressionInner::Value(v)) | (UExpressionInner::Value(v), e) => match v {
@@ -195,13 +185,10 @@
                         box UExpressionInner::Value(v).annotate(bitwidth),
                     ),
                 },
->>>>>>> b0382ea6
                 (e1, e2) => {
                     UExpressionInner::Add(box e1.annotate(bitwidth), box e2.annotate(bitwidth))
                 }
             },
-<<<<<<< HEAD
-=======
             UExpressionInner::Mult(box e1, box e2) => match (
                 self.fold_uint_expression(e1).into_inner(),
                 self.fold_uint_expression(e2).into_inner(),
@@ -222,7 +209,6 @@
                     UExpressionInner::Mult(box e1.annotate(bitwidth), box e2.annotate(bitwidth))
                 }
             },
->>>>>>> b0382ea6
             UExpressionInner::Xor(box e1, box e2) => match (
                 self.fold_uint_expression(e1).into_inner(),
                 self.fold_uint_expression(e2).into_inner(),
@@ -240,9 +226,6 @@
                     }
                 }
             },
-<<<<<<< HEAD
-            e => e,
-=======
             UExpressionInner::IfElse(box condition, box consequence, box alternative) => {
                 let consequence = self.fold_uint_expression(consequence);
                 let alternative = self.fold_uint_expression(alternative);
@@ -303,7 +286,6 @@
                 }
             }
             e => fold_uint_expression_inner(self, bitwidth, e),
->>>>>>> b0382ea6
         }
     }
 
