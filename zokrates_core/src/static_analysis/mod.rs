--- conflicted
+++ resolved
@@ -43,17 +43,14 @@
     Reducer(self::reducer::Error),
     Propagation(self::propagation::Error),
     NonConstantArgument(self::constant_argument_checker::Error),
-<<<<<<< HEAD
+    ConstantInliner(self::constant_inliner::Error),
     UnconstrainedVariable(self::unconstrained_vars::Error),
-=======
-    ConstantInliner(self::constant_inliner::Error),
 }
 
 impl From<constant_inliner::Error> for Error {
     fn from(e: self::constant_inliner::Error) -> Self {
         Error::ConstantInliner(e)
     }
->>>>>>> 6b8f36a4
 }
 
 impl From<reducer::Error> for Error {
@@ -86,11 +83,8 @@
             Error::Reducer(e) => write!(f, "{}", e),
             Error::Propagation(e) => write!(f, "{}", e),
             Error::NonConstantArgument(e) => write!(f, "{}", e),
-<<<<<<< HEAD
+            Error::ConstantInliner(e) => write!(f, "{}", e),
             Error::UnconstrainedVariable(e) => write!(f, "{}", e),
-=======
-            Error::ConstantInliner(e) => write!(f, "{}", e),
->>>>>>> 6b8f36a4
         }
     }
 }
