//! Module containing static analysis
//!
//! @file mod.rs
//! @author Thibaut Schaeffer <thibaut@schaeff.fr>
//! @date 2018

mod flat_propagation;
mod flatten_complex_types;
mod propagation;
mod redefinition;
mod reducer;
mod uint_optimizer;
mod unconstrained_vars;
mod variable_read_remover;
mod variable_write_remover;

use self::flatten_complex_types::Flattener;
use self::propagation::Propagator;
use self::redefinition::RedefinitionOptimizer;
use self::reducer::reduce_program;
use self::uint_optimizer::UintOptimizer;
use self::unconstrained_vars::UnconstrainedVariableDetector;
use self::variable_read_remover::VariableReadRemover;
use self::variable_write_remover::VariableWriteRemover;
use crate::flat_absy::FlatProg;
use crate::ir::Prog;
use crate::typed_absy::{abi::Abi, TypedProgram};
use crate::zir::ZirProgram;
use zokrates_field::Field;

pub trait Analyse {
    fn analyse(self) -> Self;
}

pub use self::reducer::Error;

impl<'ast, T: Field> TypedProgram<'ast, T> {
    pub fn analyse(self) -> Result<(ZirProgram<'ast, T>, Abi), Error> {
        let r = reduce_program(self)?;

        let abi = r.abi().unwrap();

        // propagate
        let r = Propagator::propagate(r);

        // optimize redefinitions
        let r = RedefinitionOptimizer::optimize(r);

        // remove assignment to variable index
        let r = VariableWriteRemover::apply(r);

        // remove variable access to complex types
        let r = VariableReadRemover::apply(r);

        // convert to zir, removing complex types
        let zir = Flattener::flatten(r);

        // optimize uint expressions
<<<<<<< HEAD
        let zir = UintOptimizer::optimize(zir);

        Ok((zir, abi))
=======
        UintOptimizer::optimize(zir)
>>>>>>> cc8e26bc
    }
}

impl<T: Field> Analyse for FlatProg<T> {
    fn analyse(self) -> Self {
        self.propagate()
    }
}

impl<T: Field> Analyse for Prog<T> {
    fn analyse(self) -> Self {
        UnconstrainedVariableDetector::detect(self)
    }
}<|MERGE_RESOLUTION|>--- conflicted
+++ resolved
@@ -56,13 +56,9 @@
         let zir = Flattener::flatten(r);
 
         // optimize uint expressions
-<<<<<<< HEAD
         let zir = UintOptimizer::optimize(zir);
 
         Ok((zir, abi))
-=======
-        UintOptimizer::optimize(zir)
->>>>>>> cc8e26bc
     }
 }
 
