--- conflicted
+++ resolved
@@ -1008,54 +1008,12 @@
                 .unwrap()
                 .id,
         ),
-<<<<<<< HEAD
-        typed_absy::BooleanExpression::FieldEq(box e1, box e2) => {
-            let e1 = f.fold_field_expression(statements_buffer, e1);
-            let e2 = f.fold_field_expression(statements_buffer, e2);
-            zir::BooleanExpression::FieldEq(box e1, box e2)
-        }
-        typed_absy::BooleanExpression::BoolEq(box e1, box e2) => {
-            let e1 = f.fold_boolean_expression(statements_buffer, e1);
-            let e2 = f.fold_boolean_expression(statements_buffer, e2);
-            zir::BooleanExpression::BoolEq(box e1, box e2)
-        }
-        typed_absy::BooleanExpression::ArrayEq(box e1, box e2) => {
-            let e1 = f.fold_array_expression(statements_buffer, e1);
-            let e2 = f.fold_array_expression(statements_buffer, e2);
-
-            assert_eq!(e1.len(), e2.len());
-
-            conjunction_tree(&e1, &e2)
-        }
-        typed_absy::BooleanExpression::StructEq(box e1, box e2) => {
-            let e1 = f.fold_struct_expression(statements_buffer, e1);
-            let e2 = f.fold_struct_expression(statements_buffer, e2);
-
-            assert_eq!(e1.len(), e2.len());
-
-            conjunction_tree(&e1, &e2)
-        }
-        typed_absy::BooleanExpression::TupleEq(box e1, box e2) => {
-            let e1 = f.fold_tuple_expression(statements_buffer, e1);
-            let e2 = f.fold_tuple_expression(statements_buffer, e2);
-
-            assert_eq!(e1.len(), e2.len());
-
-            conjunction_tree(&e1, &e2)
-        }
-        typed_absy::BooleanExpression::UintEq(box e1, box e2) => {
-            let e1 = f.fold_uint_expression(statements_buffer, e1);
-            let e2 = f.fold_uint_expression(statements_buffer, e2);
-
-            zir::BooleanExpression::UintEq(box e1, box e2)
-        }
-=======
         typed_absy::BooleanExpression::FieldEq(e) => f.fold_eq_expression(statements_buffer, e),
         typed_absy::BooleanExpression::BoolEq(e) => f.fold_eq_expression(statements_buffer, e),
         typed_absy::BooleanExpression::ArrayEq(e) => f.fold_eq_expression(statements_buffer, e),
         typed_absy::BooleanExpression::StructEq(e) => f.fold_eq_expression(statements_buffer, e),
+        typed_absy::BooleanExpression::TupleEq(e) => f.fold_eq_expression(statements_buffer, e),
         typed_absy::BooleanExpression::UintEq(e) => f.fold_eq_expression(statements_buffer, e),
->>>>>>> d9262658
         typed_absy::BooleanExpression::FieldLt(box e1, box e2) => {
             let e1 = f.fold_field_expression(statements_buffer, e1);
             let e2 = f.fold_field_expression(statements_buffer, e2);
