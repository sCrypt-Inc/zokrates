--- conflicted
+++ resolved
@@ -222,12 +222,7 @@
 
     fn fold_array_expression_inner(
         &mut self,
-<<<<<<< HEAD
-        ty: &Type<'ast, T>,
-        size: &UExpression<'ast, T>,
-=======
         ty: &ArrayType<'ast, T>,
->>>>>>> aec3705e
         e: ArrayExpressionInner<'ast, T>,
     ) -> ArrayExpressionInner<'ast, T> {
         if let ArrayExpressionInner::FunctionCall(ref k, _) = e {
