--- conflicted
+++ resolved
@@ -9,12 +9,8 @@
 use crate::typed_absy::*;
 use std::collections::HashMap;
 use std::collections::HashSet;
-<<<<<<< HEAD
+use typed_absy::identifier::CoreIdentifier;
 use zokrates_field::Field;
-=======
-use typed_absy::identifier::CoreIdentifier;
-use zokrates_field::field::Field;
->>>>>>> e2599ee2
 
 pub enum Output<'ast, T: Field> {
     Complete(TypedProgram<'ast, T>),
@@ -729,13 +725,8 @@
 
             let s = TypedStatement::For(
                 Variable::field_element("i".into()),
-<<<<<<< HEAD
-                Bn128Field::from(2),
-                Bn128Field::from(5),
-=======
-                FieldElementExpression::Number(FieldPrime::from(2)),
-                FieldElementExpression::Number(FieldPrime::from(5)),
->>>>>>> e2599ee2
+                FieldElementExpression::Number(Bn128Field::from(2)),
+                FieldElementExpression::Number(Bn128Field::from(5)),
                 vec![
                     TypedStatement::Declaration(Variable::field_element("foo".into())),
                     TypedStatement::Definition(
@@ -808,7 +799,7 @@
                 TypedAssignee::Identifier(Variable::field_element(
                     Identifier::from("a").version(0),
                 )),
-                FieldElementExpression::Number(FieldPrime::from(5)).into(),
+                FieldElementExpression::Number(Bn128Field::from(5)).into(),
             );
             assert_eq!(u.fold_statement(s.clone()), vec![s]);
 
@@ -816,7 +807,7 @@
                 TypedAssignee::Identifier(Variable::field_element(
                     Identifier::from("a").version(1),
                 )),
-                FieldElementExpression::Number(FieldPrime::from(6)).into(),
+                FieldElementExpression::Number(Bn128Field::from(6)).into(),
             );
             assert_eq!(u.fold_statement(s.clone()), vec![s]);
 
@@ -824,7 +815,7 @@
                 TypedAssignee::Identifier(Variable::field_element(
                     Identifier::from("a").version(2),
                 )),
-                FieldElementExpression::Number(FieldPrime::from(7)).into(),
+                FieldElementExpression::Number(Bn128Field::from(7)).into(),
             );
             assert_eq!(u.fold_statement(s.clone()), vec![s]);
         }
