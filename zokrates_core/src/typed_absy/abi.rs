use crate::typed_absy::types::{ConcreteSignature, ConcreteType};
use serde::{Deserialize, Serialize};

#[derive(Serialize, Deserialize, Debug, PartialEq, Eq)]
pub struct AbiInput {
    pub name: String,
    pub public: bool,
    #[serde(flatten)]
    pub ty: ConcreteType,
}

pub type AbiOutput = ConcreteType;

#[derive(Serialize, Deserialize, Debug, Eq, PartialEq)]
pub struct Abi {
    pub inputs: Vec<AbiInput>,
    pub outputs: Vec<AbiOutput>,
}

impl Abi {
    pub fn signature(&self) -> ConcreteSignature {
        ConcreteSignature {
            generics: vec![],
            inputs: self.inputs.iter().map(|i| i.ty.clone()).collect(),
            outputs: self.outputs.clone(),
        }
    }
}

#[cfg(test)]
mod tests {
    use super::*;
    use crate::typed_absy::types::{
        ConcreteArrayType, ConcreteFunctionKey, ConcreteStructMember, ConcreteStructType, UBitwidth,
    };
    use crate::typed_absy::{
        parameter::DeclarationParameter, variable::DeclarationVariable, ConcreteType,
        TypedFunction, TypedFunctionSymbol, TypedModule, TypedProgram,
    };
    use std::collections::HashMap;
    use zokrates_field::Bn128Field;

    #[test]
    fn generate_abi_from_typed_ast() {
        let mut functions = HashMap::new();
        functions.insert(
            ConcreteFunctionKey::with_location("main", "main").into(),
            TypedFunctionSymbol::Here(TypedFunction {
                arguments: vec![
                    DeclarationParameter {
                        id: DeclarationVariable::field_element("a"),
                        private: true,
                    },
                    DeclarationParameter {
                        id: DeclarationVariable::boolean("b"),
                        private: false,
                    },
                ],
                statements: vec![],
                signature: ConcreteSignature::new()
                    .inputs(vec![ConcreteType::FieldElement, ConcreteType::Boolean])
                    .outputs(vec![ConcreteType::FieldElement])
                    .into(),
            }),
        );

        let mut modules = HashMap::new();
        modules.insert(
            "main".into(),
            TypedModule {
                functions,
                constants: Default::default(),
            },
        );

        let typed_ast: TypedProgram<Bn128Field> = TypedProgram {
            main: "main".into(),
            modules,
        };

        let abi: Abi = typed_ast.abi();
        let expected_abi = Abi {
            inputs: vec![
                AbiInput {
                    name: String::from("a"),
                    public: false,
                    ty: ConcreteType::FieldElement,
                },
                AbiInput {
                    name: String::from("b"),
                    public: true,
                    ty: ConcreteType::Boolean,
                },
            ],
            outputs: vec![ConcreteType::FieldElement],
        };

        assert_eq!(expected_abi, abi);
    }

    #[test]
    fn serialize_empty() {
        let abi: Abi = Abi {
            inputs: vec![],
            outputs: vec![],
        };

        let json = serde_json::to_string(&abi).unwrap();
        assert_eq!(&json, r#"{"inputs":[],"outputs":[]}"#);
        let de_abi: Abi = serde_json::from_str(json.as_ref()).unwrap();
        assert_eq!(de_abi, abi);
    }

    #[test]
    #[should_panic]
    fn serialize_integer() {
        // serializing the Int type should panic as it is not allowed in signatures

        let abi: Abi = Abi {
            inputs: vec![],
            outputs: vec![ConcreteType::Int],
        };

        let _ = serde_json::to_string_pretty(&abi).unwrap();
    }

    #[test]
    fn serialize_field() {
        let abi: Abi = Abi {
            inputs: vec![
                AbiInput {
                    name: String::from("a"),
                    public: true,
                    ty: ConcreteType::FieldElement,
                },
                AbiInput {
                    name: String::from("b"),
                    public: true,
                    ty: ConcreteType::FieldElement,
                },
            ],
            outputs: vec![ConcreteType::FieldElement],
        };

        let json = serde_json::to_string_pretty(&abi).unwrap();
        assert_eq!(
            &json,
            r#"{
  "inputs": [
    {
      "name": "a",
      "public": true,
      "type": "field"
    },
    {
      "name": "b",
      "public": true,
      "type": "field"
    }
  ],
  "outputs": [
    {
      "type": "field"
    }
  ]
}"#
        );

        let de_abi: Abi = serde_json::from_str(json.as_ref()).unwrap();
        assert_eq!(de_abi, abi);
    }

    #[test]
    fn serialize_uints() {
        let abi: Abi = Abi {
            inputs: vec![
                AbiInput {
                    name: String::from("a"),
                    public: true,
                    ty: ConcreteType::Uint(UBitwidth::B8),
                },
                AbiInput {
                    name: String::from("b"),
                    public: true,
                    ty: ConcreteType::Uint(UBitwidth::B16),
                },
                AbiInput {
                    name: String::from("c"),
                    public: true,
                    ty: ConcreteType::Uint(UBitwidth::B32),
                },
            ],
            outputs: vec![],
        };

        let json = serde_json::to_string_pretty(&abi).unwrap();
        assert_eq!(
            &json,
            r#"{
  "inputs": [
    {
      "name": "a",
      "public": true,
      "type": "u8"
    },
    {
      "name": "b",
      "public": true,
      "type": "u16"
    },
    {
      "name": "c",
      "public": true,
      "type": "u32"
    }
  ],
  "outputs": []
}"#
        );

        let de_abi: Abi = serde_json::from_str(json.as_ref()).unwrap();
        assert_eq!(de_abi, abi);
    }

    #[test]
    fn serialize_struct() {
        let abi: Abi = Abi {
            inputs: vec![AbiInput {
                name: String::from("foo"),
                public: true,
                ty: ConcreteType::Struct(ConcreteStructType::new(
                    "".into(),
<<<<<<< HEAD
                    "Foo".into(),
                    vec![],
                    vec![
                        ConcreteStructMember::new(String::from("a"), ConcreteType::FieldElement),
                        ConcreteStructMember::new(String::from("b"), ConcreteType::Boolean),
                    ],
=======
                    "Bar".into(),
                    vec![Some(1usize)],
                    vec![ConcreteStructMember::new(
                        String::from("a"),
                        ConcreteType::Array(ConcreteArrayType::new(
                            ConcreteType::FieldElement,
                            1usize,
                        )),
                    )],
>>>>>>> f92df0fa
                )),
            }],
            outputs: vec![ConcreteType::Struct(ConcreteStructType::new(
                "".into(),
                "Foo".into(),
                vec![],
                vec![
                    ConcreteStructMember::new(String::from("a"), ConcreteType::FieldElement),
                    ConcreteStructMember::new(String::from("b"), ConcreteType::Boolean),
                ],
            ))],
        };

        let json = serde_json::to_string_pretty(&abi).unwrap();
        assert_eq!(
            &json,
            r#"{
  "inputs": [
    {
      "name": "foo",
      "public": true,
      "type": "struct",
      "components": {
<<<<<<< HEAD
        "name": "Foo",
        "generics": [],
=======
        "name": "Bar",
        "generics": [
          1
        ],
>>>>>>> f92df0fa
        "members": [
          {
            "name": "a",
            "type": "array",
            "components": {
              "size": 1,
              "type": "field"
            }
          }
        ]
      }
    }
  ],
  "outputs": [
    {
      "type": "struct",
      "components": {
        "name": "Foo",
        "generics": [],
        "members": [
          {
            "name": "a",
            "type": "field"
          },
          {
            "name": "b",
            "type": "bool"
          }
        ]
      }
    }
  ]
}"#
        );

        let de_abi: Abi = serde_json::from_str(json.as_ref()).unwrap();
        assert_eq!(de_abi, abi);
    }

    #[test]
    fn serialize_nested_struct() {
        let abi: Abi = Abi {
            inputs: vec![AbiInput {
                name: String::from("foo"),
                public: true,
                ty: ConcreteType::Struct(ConcreteStructType::new(
                    "".into(),
                    "Foo".into(),
                    vec![],
                    vec![ConcreteStructMember::new(
                        String::from("bar"),
                        ConcreteType::Struct(ConcreteStructType::new(
                            "".into(),
                            "Bar".into(),
                            vec![],
                            vec![
                                ConcreteStructMember::new(
                                    String::from("a"),
                                    ConcreteType::FieldElement,
                                ),
                                ConcreteStructMember::new(
                                    String::from("b"),
                                    ConcreteType::FieldElement,
                                ),
                            ],
                        )),
                    )],
                )),
            }],
            outputs: vec![],
        };

        let json = serde_json::to_string_pretty(&abi).unwrap();
        assert_eq!(
            &json,
            r#"{
  "inputs": [
    {
      "name": "foo",
      "public": true,
      "type": "struct",
      "components": {
        "name": "Foo",
        "generics": [],
        "members": [
          {
            "name": "bar",
            "type": "struct",
            "components": {
              "name": "Bar",
              "generics": [],
              "members": [
                {
                  "name": "a",
                  "type": "field"
                },
                {
                  "name": "b",
                  "type": "field"
                }
              ]
            }
          }
        ]
      }
    }
  ],
  "outputs": []
}"#
        );

        let de_abi: Abi = serde_json::from_str(json.as_ref()).unwrap();
        assert_eq!(de_abi, abi);
    }

    #[test]
    fn serialize_struct_array() {
        let abi: Abi = Abi {
            inputs: vec![AbiInput {
                name: String::from("a"),
                public: false,
                ty: ConcreteType::Array(ConcreteArrayType::new(
                    ConcreteType::Struct(ConcreteStructType::new(
                        "".into(),
                        "Foo".into(),
                        vec![],
                        vec![
                            ConcreteStructMember::new(
                                String::from("b"),
                                ConcreteType::FieldElement,
                            ),
                            ConcreteStructMember::new(String::from("c"), ConcreteType::Boolean),
                        ],
                    )),
                    2usize,
                )),
            }],
            outputs: vec![ConcreteType::Boolean],
        };

        let json = serde_json::to_string_pretty(&abi).unwrap();
        assert_eq!(
            &json,
            r#"{
  "inputs": [
    {
      "name": "a",
      "public": false,
      "type": "array",
      "components": {
        "size": 2,
        "type": "struct",
        "components": {
          "name": "Foo",
          "generics": [],
          "members": [
            {
              "name": "b",
              "type": "field"
            },
            {
              "name": "c",
              "type": "bool"
            }
          ]
        }
      }
    }
  ],
  "outputs": [
    {
      "type": "bool"
    }
  ]
}"#
        );

        let de_abi: Abi = serde_json::from_str(json.as_ref()).unwrap();
        assert_eq!(de_abi, abi);
    }

    #[test]
    fn serialize_multi_dimensional_array() {
        let abi: Abi = Abi {
            inputs: vec![AbiInput {
                name: String::from("a"),
                public: false,
                ty: ConcreteType::Array(ConcreteArrayType::new(
                    ConcreteType::Array(ConcreteArrayType::new(ConcreteType::FieldElement, 2usize)),
                    2usize,
                )),
            }],
            outputs: vec![ConcreteType::FieldElement],
        };

        let json = serde_json::to_string_pretty(&abi).unwrap();
        assert_eq!(
            &json,
            r#"{
  "inputs": [
    {
      "name": "a",
      "public": false,
      "type": "array",
      "components": {
        "size": 2,
        "type": "array",
        "components": {
          "size": 2,
          "type": "field"
        }
      }
    }
  ],
  "outputs": [
    {
      "type": "field"
    }
  ]
}"#
        );

        let de_abi: Abi = serde_json::from_str(json.as_ref()).unwrap();
        assert_eq!(de_abi, abi);
    }
}<|MERGE_RESOLUTION|>--- conflicted
+++ resolved
@@ -230,14 +230,6 @@
                 public: true,
                 ty: ConcreteType::Struct(ConcreteStructType::new(
                     "".into(),
-<<<<<<< HEAD
-                    "Foo".into(),
-                    vec![],
-                    vec![
-                        ConcreteStructMember::new(String::from("a"), ConcreteType::FieldElement),
-                        ConcreteStructMember::new(String::from("b"), ConcreteType::Boolean),
-                    ],
-=======
                     "Bar".into(),
                     vec![Some(1usize)],
                     vec![ConcreteStructMember::new(
@@ -247,7 +239,6 @@
                             1usize,
                         )),
                     )],
->>>>>>> f92df0fa
                 )),
             }],
             outputs: vec![ConcreteType::Struct(ConcreteStructType::new(
@@ -271,15 +262,10 @@
       "public": true,
       "type": "struct",
       "components": {
-<<<<<<< HEAD
-        "name": "Foo",
-        "generics": [],
-=======
         "name": "Bar",
         "generics": [
           1
         ],
->>>>>>> f92df0fa
         "members": [
           {
             "name": "a",
