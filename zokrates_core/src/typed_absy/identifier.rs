use std::convert::TryInto;
use std::fmt;
<<<<<<< HEAD
=======
use typed_absy::types::FunctionKeyHash;
use typed_absy::TypedModuleId;
>>>>>>> 3643817d

#[derive(Debug, PartialEq, Clone, Hash, Eq)]
pub enum CoreIdentifier<'ast> {
    Source(&'ast str),
    Internal(&'static str, usize),
<<<<<<< HEAD
    Call(usize),
=======
    Call(FunctionKeyHash, usize),
>>>>>>> 3643817d
}

impl<'ast> fmt::Display for CoreIdentifier<'ast> {
    fn fmt(&self, f: &mut fmt::Formatter) -> fmt::Result {
        match self {
            CoreIdentifier::Source(s) => write!(f, "{}", s),
            CoreIdentifier::Internal(s, i) => write!(f, "#INTERNAL#_{}_{}", s, i),
<<<<<<< HEAD
            CoreIdentifier::Call(i) => write!(f, "#CALL_RETURN_AT_INDEX_{}", i),
=======
            CoreIdentifier::Call(k, i) => write!(f, "{:x}_{}", k, i),
>>>>>>> 3643817d
        }
    }
}

impl<'ast> From<&'ast str> for CoreIdentifier<'ast> {
    fn from(s: &str) -> CoreIdentifier {
        CoreIdentifier::Source(s)
    }
}

/// A identifier for a variable
#[derive(Debug, PartialEq, Clone, Hash, Eq)]
pub struct Identifier<'ast> {
    /// the id of the variable
    pub id: CoreIdentifier<'ast>,
    /// the version of the variable, used after SSA transformation
    pub version: usize,
<<<<<<< HEAD
}

impl<'ast> TryInto<&'ast str> for Identifier<'ast> {
    type Error = ();

    fn try_into(self) -> Result<&'ast str, Self::Error> {
        match self.id {
            CoreIdentifier::Source(i) => Ok(i),
            _ => Err(()),
        }
    }
=======
    /// the call stack of the variable, used when inlining
    pub stack: Vec<(TypedModuleId, FunctionKeyHash, usize)>,
>>>>>>> 3643817d
}

impl<'ast> fmt::Display for Identifier<'ast> {
    fn fmt(&self, f: &mut fmt::Formatter) -> fmt::Result {
        if self.version == 0 {
            write!(f, "{}", self.id)
        } else {
<<<<<<< HEAD
            write!(f, "{}_{}", self.id, self.version)
=======
            write!(
                f,
                "{}_{}_{}",
                self.stack
                    .iter()
                    .map(|(name, key_hash, count)| format!(
                        "{}_{}_{}",
                        name.display(),
                        key_hash,
                        count
                    ))
                    .collect::<Vec<_>>()
                    .join("_"),
                self.id,
                self.version
            )
>>>>>>> 3643817d
        }
    }
}

impl<'ast> From<&'ast str> for Identifier<'ast> {
    fn from(id: &'ast str) -> Identifier<'ast> {
        Identifier::from(CoreIdentifier::Source(id))
    }
}

impl<'ast> From<CoreIdentifier<'ast>> for Identifier<'ast> {
    fn from(id: CoreIdentifier<'ast>) -> Identifier<'ast> {
        Identifier { id, version: 0 }
    }
}

impl<'ast> Identifier<'ast> {
    pub fn version(mut self, version: usize) -> Self {
        self.version = version;
        self
    }

<<<<<<< HEAD
    // pub fn stack(mut self, stack: Vec<(TypedModuleId, ConcreteFunctionKey<'ast>, usize)>) -> Self {
    //     self.stack = stack;
    //     self
    // }
=======
    pub fn stack(mut self, stack: Vec<(TypedModuleId, FunctionKeyHash, usize)>) -> Self {
        self.stack = stack;
        self
    }
>>>>>>> 3643817d
}<|MERGE_RESOLUTION|>--- conflicted
+++ resolved
@@ -1,20 +1,11 @@
 use std::convert::TryInto;
 use std::fmt;
-<<<<<<< HEAD
-=======
-use typed_absy::types::FunctionKeyHash;
-use typed_absy::TypedModuleId;
->>>>>>> 3643817d
 
 #[derive(Debug, PartialEq, Clone, Hash, Eq)]
 pub enum CoreIdentifier<'ast> {
     Source(&'ast str),
     Internal(&'static str, usize),
-<<<<<<< HEAD
     Call(usize),
-=======
-    Call(FunctionKeyHash, usize),
->>>>>>> 3643817d
 }
 
 impl<'ast> fmt::Display for CoreIdentifier<'ast> {
@@ -22,11 +13,7 @@
         match self {
             CoreIdentifier::Source(s) => write!(f, "{}", s),
             CoreIdentifier::Internal(s, i) => write!(f, "#INTERNAL#_{}_{}", s, i),
-<<<<<<< HEAD
             CoreIdentifier::Call(i) => write!(f, "#CALL_RETURN_AT_INDEX_{}", i),
-=======
-            CoreIdentifier::Call(k, i) => write!(f, "{:x}_{}", k, i),
->>>>>>> 3643817d
         }
     }
 }
@@ -44,7 +31,6 @@
     pub id: CoreIdentifier<'ast>,
     /// the version of the variable, used after SSA transformation
     pub version: usize,
-<<<<<<< HEAD
 }
 
 impl<'ast> TryInto<&'ast str> for Identifier<'ast> {
@@ -56,10 +42,6 @@
             _ => Err(()),
         }
     }
-=======
-    /// the call stack of the variable, used when inlining
-    pub stack: Vec<(TypedModuleId, FunctionKeyHash, usize)>,
->>>>>>> 3643817d
 }
 
 impl<'ast> fmt::Display for Identifier<'ast> {
@@ -67,26 +49,7 @@
         if self.version == 0 {
             write!(f, "{}", self.id)
         } else {
-<<<<<<< HEAD
             write!(f, "{}_{}", self.id, self.version)
-=======
-            write!(
-                f,
-                "{}_{}_{}",
-                self.stack
-                    .iter()
-                    .map(|(name, key_hash, count)| format!(
-                        "{}_{}_{}",
-                        name.display(),
-                        key_hash,
-                        count
-                    ))
-                    .collect::<Vec<_>>()
-                    .join("_"),
-                self.id,
-                self.version
-            )
->>>>>>> 3643817d
         }
     }
 }
@@ -108,16 +71,4 @@
         self.version = version;
         self
     }
-
-<<<<<<< HEAD
-    // pub fn stack(mut self, stack: Vec<(TypedModuleId, ConcreteFunctionKey<'ast>, usize)>) -> Self {
-    //     self.stack = stack;
-    //     self
-    // }
-=======
-    pub fn stack(mut self, stack: Vec<(TypedModuleId, FunctionKeyHash, usize)>) -> Self {
-        self.stack = stack;
-        self
-    }
->>>>>>> 3643817d
 }