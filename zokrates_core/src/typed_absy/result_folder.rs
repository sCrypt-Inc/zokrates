// Generic walk through a typed AST. Not mutating in place

use crate::typed_absy::types::*;
use crate::typed_absy::*;
use zokrates_field::Field;

pub trait ResultFold<'ast, T: Field>: Sized {
    fn fold<F: ResultFolder<'ast, T>>(self, f: &mut F) -> Result<Self, F::Error>;
}

impl<'ast, T: Field> ResultFold<'ast, T> for FieldElementExpression<'ast, T> {
    fn fold<F: ResultFolder<'ast, T>>(self, f: &mut F) -> Result<Self, F::Error> {
        f.fold_field_expression(self)
    }
}

impl<'ast, T: Field> ResultFold<'ast, T> for BooleanExpression<'ast, T> {
    fn fold<F: ResultFolder<'ast, T>>(self, f: &mut F) -> Result<Self, F::Error> {
        f.fold_boolean_expression(self)
    }
}

impl<'ast, T: Field> ResultFold<'ast, T> for UExpression<'ast, T> {
    fn fold<F: ResultFolder<'ast, T>>(self, f: &mut F) -> Result<Self, F::Error> {
        f.fold_uint_expression(self)
    }
}

impl<'ast, T: Field> ResultFold<'ast, T> for ArrayExpression<'ast, T> {
    fn fold<F: ResultFolder<'ast, T>>(self, f: &mut F) -> Result<Self, F::Error> {
        f.fold_array_expression(self)
    }
}

impl<'ast, T: Field> ResultFold<'ast, T> for StructExpression<'ast, T> {
    fn fold<F: ResultFolder<'ast, T>>(self, f: &mut F) -> Result<Self, F::Error> {
        f.fold_struct_expression(self)
    }
}

pub trait ResultFolder<'ast, T: Field>: Sized {
    type Error;

    fn fold_program(
        &mut self,
        p: TypedProgram<'ast, T>,
    ) -> Result<TypedProgram<'ast, T>, Self::Error> {
        fold_program(self, p)
    }

    fn fold_module(
        &mut self,
        m: TypedModule<'ast, T>,
    ) -> Result<TypedModule<'ast, T>, Self::Error> {
        fold_module(self, m)
    }

    fn fold_symbol_declaration(
        &mut self,
        s: TypedSymbolDeclaration<'ast, T>,
    ) -> Result<TypedSymbolDeclaration<'ast, T>, Self::Error> {
        fold_symbol_declaration(self, s)
    }

    fn fold_function_symbol_declaration(
        &mut self,
        s: TypedFunctionSymbolDeclaration<'ast, T>,
    ) -> Result<TypedFunctionSymbolDeclaration<'ast, T>, Self::Error> {
        fold_function_symbol_declaration(self, s)
    }

    fn fold_constant_symbol_declaration(
        &mut self,
        s: TypedConstantSymbolDeclaration<'ast, T>,
    ) -> Result<TypedConstantSymbolDeclaration<'ast, T>, Self::Error> {
        fold_constant_symbol_declaration(self, s)
    }

    fn fold_constant(
        &mut self,
        c: TypedConstant<'ast, T>,
    ) -> Result<TypedConstant<'ast, T>, Self::Error> {
        fold_constant(self, c)
    }

    fn fold_constant_symbol(
        &mut self,
        s: TypedConstantSymbol<'ast, T>,
    ) -> Result<TypedConstantSymbol<'ast, T>, Self::Error> {
        fold_constant_symbol(self, s)
    }

    fn fold_function_symbol(
        &mut self,
        s: TypedFunctionSymbol<'ast, T>,
    ) -> Result<TypedFunctionSymbol<'ast, T>, Self::Error> {
        fold_function_symbol(self, s)
    }

    fn fold_declaration_function_key(
        &mut self,
        key: DeclarationFunctionKey<'ast, T>,
    ) -> Result<DeclarationFunctionKey<'ast, T>, Self::Error> {
        fold_declaration_function_key(self, key)
    }

    fn fold_function(
        &mut self,
        f: TypedFunction<'ast, T>,
    ) -> Result<TypedFunction<'ast, T>, Self::Error> {
        fold_function(self, f)
    }

    fn fold_signature(
        &mut self,
        s: DeclarationSignature<'ast, T>,
    ) -> Result<DeclarationSignature<'ast, T>, Self::Error> {
        fold_signature(self, s)
    }

    fn fold_declaration_constant(
        &mut self,
        c: DeclarationConstant<'ast, T>,
    ) -> Result<DeclarationConstant<'ast, T>, Self::Error> {
        fold_declaration_constant(self, c)
    }

    fn fold_parameter(
        &mut self,
        p: DeclarationParameter<'ast, T>,
    ) -> Result<DeclarationParameter<'ast, T>, Self::Error> {
        Ok(DeclarationParameter {
            id: self.fold_declaration_variable(p.id)?,
            ..p
        })
    }

    fn fold_canonical_constant_identifier(
        &mut self,
        i: CanonicalConstantIdentifier<'ast>,
    ) -> Result<CanonicalConstantIdentifier<'ast>, Self::Error> {
        Ok(CanonicalConstantIdentifier {
            module: self.fold_module_id(i.module)?,
            id: i.id,
        })
    }

    fn fold_module_id(&mut self, i: OwnedTypedModuleId) -> Result<OwnedTypedModuleId, Self::Error> {
        Ok(i)
    }

    fn fold_name(&mut self, n: Identifier<'ast>) -> Result<Identifier<'ast>, Self::Error> {
        Ok(n)
    }

    fn fold_variable(&mut self, v: Variable<'ast, T>) -> Result<Variable<'ast, T>, Self::Error> {
        Ok(Variable {
            id: self.fold_name(v.id)?,
            _type: self.fold_type(v._type)?,
        })
    }

    fn fold_declaration_variable(
        &mut self,
        v: DeclarationVariable<'ast, T>,
    ) -> Result<DeclarationVariable<'ast, T>, Self::Error> {
        Ok(DeclarationVariable {
            id: self.fold_name(v.id)?,
            _type: self.fold_declaration_type(v._type)?,
        })
    }

    fn fold_type(&mut self, t: Type<'ast, T>) -> Result<Type<'ast, T>, Self::Error> {
        use self::GType::*;

        match t {
            Array(array_type) => Ok(Array(self.fold_array_type(array_type)?)),
            Struct(struct_type) => Ok(Struct(self.fold_struct_type(struct_type)?)),
            t => Ok(t),
        }
    }

    fn fold_types(&mut self, tys: Types<'ast, T>) -> Result<Types<'ast, T>, Self::Error> {
        fold_types(self, tys)
    }

    fn fold_if_else_expression<
        E: Expr<'ast, T> + PartialEq + IfElse<'ast, T> + ResultFold<'ast, T>,
    >(
        &mut self,
        ty: &E::Ty,
        e: IfElseExpression<'ast, T, E>,
    ) -> Result<IfElseOrExpression<'ast, T, E>, Self::Error> {
        fold_if_else_expression(self, ty, e)
    }

    fn fold_block_expression<E: ResultFold<'ast, T>>(
        &mut self,
        block: BlockExpression<'ast, T, E>,
    ) -> Result<BlockExpression<'ast, T, E>, Self::Error> {
        fold_block_expression(self, block)
    }

    fn fold_member_expression<
        E: Expr<'ast, T> + Member<'ast, T> + From<TypedExpression<'ast, T>>,
    >(
        &mut self,
        ty: &E::Ty,
        e: MemberExpression<'ast, T, E>,
    ) -> Result<MemberOrExpression<'ast, T, E>, Self::Error> {
        fold_member_expression(self, ty, e)
    }

    fn fold_select_expression<
        E: Expr<'ast, T>
            + Select<'ast, T>
<<<<<<< HEAD
            + Into<TypedExpression<'ast, T>>
            + From<TypedExpression<'ast, T>>,
=======
            + From<TypedExpression<'ast, T>>
            + Into<TypedExpression<'ast, T>>,
>>>>>>> f780b49a
    >(
        &mut self,
        ty: &E::Ty,
        e: SelectExpression<'ast, T, E>,
    ) -> Result<SelectOrExpression<'ast, T, E>, Self::Error> {
        fold_select_expression(self, ty, e)
    }

    fn fold_function_call_expression<
        E: Id<'ast, T> + From<TypedExpression<'ast, T>> + Expr<'ast, T> + FunctionCall<'ast, T>,
    >(
        &mut self,
        ty: &E::Ty,
        e: FunctionCallExpression<'ast, T, E>,
    ) -> Result<FunctionCallOrExpression<'ast, T, E>, Self::Error> {
        fold_function_call_expression(self, ty, e)
    }

    fn fold_array_type(
        &mut self,
        t: ArrayType<'ast, T>,
    ) -> Result<ArrayType<'ast, T>, Self::Error> {
        Ok(ArrayType {
            ty: box self.fold_type(*t.ty)?,
            size: self.fold_uint_expression(t.size)?,
        })
    }

    fn fold_struct_type(
        &mut self,
        t: StructType<'ast, T>,
    ) -> Result<StructType<'ast, T>, Self::Error> {
        Ok(StructType {
            generics: t
                .generics
                .into_iter()
                .map(|g| g.map(|g| self.fold_uint_expression(g)).transpose())
                .collect::<Result<Vec<_>, _>>()?,
            members: t
                .members
                .into_iter()
                .map(|m| {
                    let id = m.id;
                    self.fold_type(*m.ty)
                        .map(|ty| StructMember { ty: box ty, id })
                })
                .collect::<Result<_, _>>()?,
            ..t
        })
    }

    fn fold_declaration_type(
        &mut self,
        t: DeclarationType<'ast, T>,
    ) -> Result<DeclarationType<'ast, T>, Self::Error> {
        use self::GType::*;

        match t {
            Array(array_type) => Ok(Array(self.fold_declaration_array_type(array_type)?)),
            Struct(struct_type) => Ok(Struct(self.fold_declaration_struct_type(struct_type)?)),
            t => Ok(t),
        }
    }

    fn fold_declaration_array_type(
        &mut self,
        t: DeclarationArrayType<'ast, T>,
    ) -> Result<DeclarationArrayType<'ast, T>, Self::Error> {
        Ok(DeclarationArrayType {
            ty: box self.fold_declaration_type(*t.ty)?,
            size: self.fold_declaration_constant(t.size)?,
        })
    }

    fn fold_declaration_struct_type(
        &mut self,
        t: DeclarationStructType<'ast, T>,
    ) -> Result<DeclarationStructType<'ast, T>, Self::Error> {
        Ok(DeclarationStructType {
            generics: t
                .generics
                .into_iter()
                .map(|g| g.map(|g| self.fold_declaration_constant(g)).transpose())
                .collect::<Result<Vec<_>, _>>()?,
            members: t
                .members
                .into_iter()
                .map(|m| {
                    let id = m.id;
                    self.fold_declaration_type(*m.ty)
                        .map(|ty| DeclarationStructMember { ty: box ty, id })
                })
                .collect::<Result<_, _>>()?,
            ..t
        })
    }

    fn fold_assignee(
        &mut self,
        a: TypedAssignee<'ast, T>,
    ) -> Result<TypedAssignee<'ast, T>, Self::Error> {
        fold_assignee(self, a)
    }

    fn fold_statement(
        &mut self,
        s: TypedStatement<'ast, T>,
    ) -> Result<Vec<TypedStatement<'ast, T>>, Self::Error> {
        fold_statement(self, s)
    }

    fn fold_expression_or_spread(
        &mut self,
        e: TypedExpressionOrSpread<'ast, T>,
    ) -> Result<TypedExpressionOrSpread<'ast, T>, Self::Error> {
        Ok(match e {
            TypedExpressionOrSpread::Expression(e) => {
                TypedExpressionOrSpread::Expression(self.fold_expression(e)?)
            }
            TypedExpressionOrSpread::Spread(s) => {
                TypedExpressionOrSpread::Spread(self.fold_spread(s)?)
            }
        })
    }

    fn fold_spread(
        &mut self,
        s: TypedSpread<'ast, T>,
    ) -> Result<TypedSpread<'ast, T>, Self::Error> {
        Ok(TypedSpread {
            array: self.fold_array_expression(s.array)?,
        })
    }

    fn fold_expression(
        &mut self,
        e: TypedExpression<'ast, T>,
    ) -> Result<TypedExpression<'ast, T>, Self::Error> {
        match e {
            TypedExpression::FieldElement(e) => Ok(self.fold_field_expression(e)?.into()),
            TypedExpression::Boolean(e) => Ok(self.fold_boolean_expression(e)?.into()),
            TypedExpression::Uint(e) => Ok(self.fold_uint_expression(e)?.into()),
            TypedExpression::Array(e) => Ok(self.fold_array_expression(e)?.into()),
            TypedExpression::Struct(e) => Ok(self.fold_struct_expression(e)?.into()),
            TypedExpression::Int(e) => Ok(self.fold_int_expression(e)?.into()),
        }
    }

    fn fold_array_expression(
        &mut self,
        e: ArrayExpression<'ast, T>,
    ) -> Result<ArrayExpression<'ast, T>, Self::Error> {
        fold_array_expression(self, e)
    }

    fn fold_struct_expression(
        &mut self,
        e: StructExpression<'ast, T>,
    ) -> Result<StructExpression<'ast, T>, Self::Error> {
        fold_struct_expression(self, e)
    }

    fn fold_expression_list_inner(
        &mut self,
        tys: &Types<'ast, T>,
        es: TypedExpressionListInner<'ast, T>,
    ) -> Result<TypedExpressionListInner<'ast, T>, Self::Error> {
        fold_expression_list_inner(self, tys, es)
    }

    fn fold_expression_list(
        &mut self,
        es: TypedExpressionList<'ast, T>,
    ) -> Result<TypedExpressionList<'ast, T>, Self::Error> {
        fold_expression_list(self, es)
    }

    fn fold_int_expression(
        &mut self,
        e: IntExpression<'ast, T>,
    ) -> Result<IntExpression<'ast, T>, Self::Error> {
        fold_int_expression(self, e)
    }

    fn fold_field_expression(
        &mut self,
        e: FieldElementExpression<'ast, T>,
    ) -> Result<FieldElementExpression<'ast, T>, Self::Error> {
        fold_field_expression(self, e)
    }
    fn fold_boolean_expression(
        &mut self,
        e: BooleanExpression<'ast, T>,
    ) -> Result<BooleanExpression<'ast, T>, Self::Error> {
        fold_boolean_expression(self, e)
    }
    fn fold_uint_expression(
        &mut self,
        e: UExpression<'ast, T>,
    ) -> Result<UExpression<'ast, T>, Self::Error> {
        fold_uint_expression(self, e)
    }

    fn fold_uint_expression_inner(
        &mut self,
        bitwidth: UBitwidth,
        e: UExpressionInner<'ast, T>,
    ) -> Result<UExpressionInner<'ast, T>, Self::Error> {
        fold_uint_expression_inner(self, bitwidth, e)
    }

    fn fold_array_expression_inner(
        &mut self,
        ty: &ArrayType<'ast, T>,
        e: ArrayExpressionInner<'ast, T>,
    ) -> Result<ArrayExpressionInner<'ast, T>, Self::Error> {
        fold_array_expression_inner(self, ty, e)
    }
    fn fold_struct_expression_inner(
        &mut self,
        ty: &StructType<'ast, T>,
        e: StructExpressionInner<'ast, T>,
    ) -> Result<StructExpressionInner<'ast, T>, Self::Error> {
        fold_struct_expression_inner(self, ty, e)
    }
}

pub fn fold_statement<'ast, T: Field, F: ResultFolder<'ast, T>>(
    f: &mut F,
    s: TypedStatement<'ast, T>,
) -> Result<Vec<TypedStatement<'ast, T>>, F::Error> {
    let res = match s {
        TypedStatement::Return(expressions) => TypedStatement::Return(
            expressions
                .into_iter()
                .map(|e| f.fold_expression(e))
                .collect::<Result<_, _>>()?,
        ),
        TypedStatement::Definition(a, e) => {
            TypedStatement::Definition(f.fold_assignee(a)?, f.fold_expression(e)?)
        }
        TypedStatement::Declaration(v) => TypedStatement::Declaration(f.fold_variable(v)?),
        TypedStatement::Assertion(e, error) => {
            TypedStatement::Assertion(f.fold_boolean_expression(e)?, error)
        }
        TypedStatement::For(v, from, to, statements) => TypedStatement::For(
            f.fold_variable(v)?,
            f.fold_uint_expression(from)?,
            f.fold_uint_expression(to)?,
            statements
                .into_iter()
                .map(|s| f.fold_statement(s))
                .collect::<Result<Vec<_>, _>>()?
                .into_iter()
                .flatten()
                .collect(),
        ),
        TypedStatement::MultipleDefinition(variables, elist) => TypedStatement::MultipleDefinition(
            variables
                .into_iter()
                .map(|v| f.fold_assignee(v))
                .collect::<Result<_, _>>()?,
            f.fold_expression_list(elist)?,
        ),
        s => s,
    };
    Ok(vec![res])
}

pub fn fold_array_expression_inner<'ast, T: Field, F: ResultFolder<'ast, T>>(
    f: &mut F,
    ty: &ArrayType<'ast, T>,
    e: ArrayExpressionInner<'ast, T>,
) -> Result<ArrayExpressionInner<'ast, T>, F::Error> {
    let e = match e {
        ArrayExpressionInner::Block(block) => {
            ArrayExpressionInner::Block(f.fold_block_expression(block)?)
        }
        ArrayExpressionInner::Identifier(id) => ArrayExpressionInner::Identifier(f.fold_name(id)?),
        ArrayExpressionInner::Value(exprs) => ArrayExpressionInner::Value(
            exprs
                .into_iter()
                .map(|e| f.fold_expression_or_spread(e))
                .collect::<Result<_, _>>()?,
        ),
        ArrayExpressionInner::FunctionCall(function_call) => {
            match f.fold_function_call_expression(ty, function_call)? {
                FunctionCallOrExpression::FunctionCall(c) => ArrayExpressionInner::FunctionCall(c),
                FunctionCallOrExpression::Expression(u) => u,
            }
        }
        ArrayExpressionInner::IfElse(c) => match f.fold_if_else_expression(ty, c)? {
            IfElseOrExpression::IfElse(c) => ArrayExpressionInner::IfElse(c),
            IfElseOrExpression::Expression(u) => u,
        },
        ArrayExpressionInner::Member(m) => match f.fold_member_expression(ty, m)? {
            MemberOrExpression::Member(m) => ArrayExpressionInner::Member(m),
            MemberOrExpression::Expression(u) => u,
        },
        ArrayExpressionInner::Select(select) => match f.fold_select_expression(ty, select)? {
            SelectOrExpression::Select(m) => ArrayExpressionInner::Select(m),
            SelectOrExpression::Expression(u) => u,
        },
        ArrayExpressionInner::Slice(box array, box from, box to) => {
            let array = f.fold_array_expression(array)?;
            let from = f.fold_uint_expression(from)?;
            let to = f.fold_uint_expression(to)?;
            ArrayExpressionInner::Slice(box array, box from, box to)
        }
        ArrayExpressionInner::Repeat(box e, box count) => {
            let e = f.fold_expression(e)?;
            let count = f.fold_uint_expression(count)?;
            ArrayExpressionInner::Repeat(box e, box count)
        }
    };
    Ok(e)
}

pub fn fold_assignee<'ast, T: Field, F: ResultFolder<'ast, T>>(
    f: &mut F,
    a: TypedAssignee<'ast, T>,
) -> Result<TypedAssignee<'ast, T>, F::Error> {
    match a {
        TypedAssignee::Identifier(v) => Ok(TypedAssignee::Identifier(f.fold_variable(v)?)),
        TypedAssignee::Select(box a, box index) => Ok(TypedAssignee::Select(
            box f.fold_assignee(a)?,
            box f.fold_uint_expression(index)?,
        )),
        TypedAssignee::Member(box s, m) => Ok(TypedAssignee::Member(box f.fold_assignee(s)?, m)),
    }
}

pub fn fold_struct_expression_inner<'ast, T: Field, F: ResultFolder<'ast, T>>(
    f: &mut F,
    ty: &StructType<'ast, T>,
    e: StructExpressionInner<'ast, T>,
) -> Result<StructExpressionInner<'ast, T>, F::Error> {
    let e = match e {
        StructExpressionInner::Block(block) => {
            StructExpressionInner::Block(f.fold_block_expression(block)?)
        }
        StructExpressionInner::Identifier(id) => {
            StructExpressionInner::Identifier(f.fold_name(id)?)
        }
        StructExpressionInner::Value(exprs) => StructExpressionInner::Value(
            exprs
                .into_iter()
                .map(|e| f.fold_expression(e))
                .collect::<Result<_, _>>()?,
        ),
        StructExpressionInner::FunctionCall(function_call) => {
            match f.fold_function_call_expression(ty, function_call)? {
                FunctionCallOrExpression::FunctionCall(c) => StructExpressionInner::FunctionCall(c),
                FunctionCallOrExpression::Expression(u) => u,
            }
        }
        StructExpressionInner::IfElse(c) => match f.fold_if_else_expression(ty, c)? {
            IfElseOrExpression::IfElse(c) => StructExpressionInner::IfElse(c),
            IfElseOrExpression::Expression(u) => u,
        },
        StructExpressionInner::Member(m) => match f.fold_member_expression(ty, m)? {
            MemberOrExpression::Member(m) => StructExpressionInner::Member(m),
            MemberOrExpression::Expression(u) => u,
        },
        StructExpressionInner::Select(select) => match f.fold_select_expression(ty, select)? {
            SelectOrExpression::Select(m) => StructExpressionInner::Select(m),
            SelectOrExpression::Expression(u) => u,
        },
    };
    Ok(e)
}

pub fn fold_field_expression<'ast, T: Field, F: ResultFolder<'ast, T>>(
    f: &mut F,
    e: FieldElementExpression<'ast, T>,
) -> Result<FieldElementExpression<'ast, T>, F::Error> {
    let e = match e {
        FieldElementExpression::Block(block) => {
            FieldElementExpression::Block(f.fold_block_expression(block)?)
        }
        FieldElementExpression::Number(n) => FieldElementExpression::Number(n),
        FieldElementExpression::Identifier(id) => {
            FieldElementExpression::Identifier(f.fold_name(id)?)
        }
        FieldElementExpression::Add(box e1, box e2) => {
            let e1 = f.fold_field_expression(e1)?;
            let e2 = f.fold_field_expression(e2)?;
            FieldElementExpression::Add(box e1, box e2)
        }
        FieldElementExpression::Sub(box e1, box e2) => {
            let e1 = f.fold_field_expression(e1)?;
            let e2 = f.fold_field_expression(e2)?;
            FieldElementExpression::Sub(box e1, box e2)
        }
        FieldElementExpression::Mult(box e1, box e2) => {
            let e1 = f.fold_field_expression(e1)?;
            let e2 = f.fold_field_expression(e2)?;
            FieldElementExpression::Mult(box e1, box e2)
        }
        FieldElementExpression::Div(box e1, box e2) => {
            let e1 = f.fold_field_expression(e1)?;
            let e2 = f.fold_field_expression(e2)?;
            FieldElementExpression::Div(box e1, box e2)
        }
        FieldElementExpression::Pow(box e1, box e2) => {
            let e1 = f.fold_field_expression(e1)?;
            let e2 = f.fold_uint_expression(e2)?;
            FieldElementExpression::Pow(box e1, box e2)
        }
        FieldElementExpression::Neg(box e) => {
            let e = f.fold_field_expression(e)?;

            FieldElementExpression::Neg(box e)
        }
        FieldElementExpression::Pos(box e) => {
            let e = f.fold_field_expression(e)?;

            FieldElementExpression::Pos(box e)
        }
        FieldElementExpression::IfElse(c) => {
            match f.fold_if_else_expression(&Type::FieldElement, c)? {
                IfElseOrExpression::IfElse(c) => FieldElementExpression::IfElse(c),
                IfElseOrExpression::Expression(u) => u,
            }
        }
        FieldElementExpression::FunctionCall(function_call) => {
            match f.fold_function_call_expression(&Type::FieldElement, function_call)? {
                FunctionCallOrExpression::FunctionCall(c) => {
                    FieldElementExpression::FunctionCall(c)
                }
                FunctionCallOrExpression::Expression(u) => u,
            }
        }
        FieldElementExpression::Member(m) => {
            match f.fold_member_expression(&Type::FieldElement, m)? {
                MemberOrExpression::Member(m) => FieldElementExpression::Member(m),
                MemberOrExpression::Expression(u) => u,
            }
        }
        FieldElementExpression::Select(select) => {
            match f.fold_select_expression(&Type::FieldElement, select)? {
                SelectOrExpression::Select(s) => FieldElementExpression::Select(s),
                SelectOrExpression::Expression(u) => u,
            }
        }
    };
    Ok(e)
}

pub fn fold_int_expression<'ast, T: Field, F: ResultFolder<'ast, T>>(
    _: &mut F,
    _: IntExpression<'ast, T>,
) -> Result<IntExpression<'ast, T>, F::Error> {
    unreachable!()
}

pub fn fold_block_expression<'ast, T: Field, E: ResultFold<'ast, T>, F: ResultFolder<'ast, T>>(
    f: &mut F,
    block: BlockExpression<'ast, T, E>,
) -> Result<BlockExpression<'ast, T, E>, F::Error> {
    Ok(BlockExpression {
        statements: block
            .statements
            .into_iter()
            .map(|s| f.fold_statement(s))
            .collect::<Result<Vec<_>, _>>()?
            .into_iter()
            .flatten()
            .collect(),
        value: box block.value.fold(f)?,
    })
}

pub fn fold_if_else_expression<
    'ast,
    T: Field,
    E: Expr<'ast, T>
        + IfElse<'ast, T>
        + PartialEq
        + ResultFold<'ast, T>
        + From<TypedExpression<'ast, T>>,
    F: ResultFolder<'ast, T>,
>(
    f: &mut F,
    _: &E::Ty,
    e: IfElseExpression<'ast, T, E>,
) -> Result<IfElseOrExpression<'ast, T, E>, F::Error> {
    Ok(IfElseOrExpression::IfElse(IfElseExpression::new(
        f.fold_boolean_expression(*e.condition)?,
        e.consequence.fold(f)?,
        e.alternative.fold(f)?,
    )))
}

pub fn fold_member_expression<
    'ast,
    T: Field,
    E: Expr<'ast, T> + Member<'ast, T> + From<TypedExpression<'ast, T>>,
    F: ResultFolder<'ast, T>,
>(
    f: &mut F,
    _: &E::Ty,
    e: MemberExpression<'ast, T, E>,
) -> Result<MemberOrExpression<'ast, T, E>, F::Error> {
    Ok(MemberOrExpression::Member(MemberExpression::new(
        f.fold_struct_expression(*e.struc)?,
        e.id,
    )))
}

pub fn fold_select_expression<
    'ast,
    T: Field,
    E: Expr<'ast, T>
        + Select<'ast, T>
        + From<TypedExpression<'ast, T>>
        + Into<TypedExpression<'ast, T>>,
    F: ResultFolder<'ast, T>,
>(
    f: &mut F,
    _: &E::Ty,
    e: SelectExpression<'ast, T, E>,
) -> Result<SelectOrExpression<'ast, T, E>, F::Error> {
    Ok(SelectOrExpression::Select(SelectExpression::new(
        f.fold_array_expression(*e.array)?,
        f.fold_uint_expression(*e.index)?,
    )))
}

pub fn fold_function_call_expression<
    'ast,
    T: Field,
    E: Id<'ast, T> + From<TypedExpression<'ast, T>> + Expr<'ast, T> + FunctionCall<'ast, T>,
    F: ResultFolder<'ast, T>,
>(
    f: &mut F,
    _: &E::Ty,
    e: FunctionCallExpression<'ast, T, E>,
) -> Result<FunctionCallOrExpression<'ast, T, E>, F::Error> {
    Ok(FunctionCallOrExpression::Expression(E::function_call(
        f.fold_declaration_function_key(e.function_key)?,
        e.generics
            .into_iter()
            .map(|g| g.map(|g| f.fold_uint_expression(g)).transpose())
            .collect::<Result<_, _>>()?,
        e.arguments
            .into_iter()
            .map(|e| f.fold_expression(e))
            .collect::<Result<_, _>>()?,
    )))
}

pub fn fold_boolean_expression<'ast, T: Field, F: ResultFolder<'ast, T>>(
    f: &mut F,
    e: BooleanExpression<'ast, T>,
) -> Result<BooleanExpression<'ast, T>, F::Error> {
    let e = match e {
        BooleanExpression::Block(block) => {
            BooleanExpression::Block(f.fold_block_expression(block)?)
        }
        BooleanExpression::Value(v) => BooleanExpression::Value(v),
        BooleanExpression::Identifier(id) => BooleanExpression::Identifier(f.fold_name(id)?),
        BooleanExpression::FieldEq(box e1, box e2) => {
            let e1 = f.fold_field_expression(e1)?;
            let e2 = f.fold_field_expression(e2)?;
            BooleanExpression::FieldEq(box e1, box e2)
        }
        BooleanExpression::BoolEq(box e1, box e2) => {
            let e1 = f.fold_boolean_expression(e1)?;
            let e2 = f.fold_boolean_expression(e2)?;
            BooleanExpression::BoolEq(box e1, box e2)
        }
        BooleanExpression::ArrayEq(box e1, box e2) => {
            let e1 = f.fold_array_expression(e1)?;
            let e2 = f.fold_array_expression(e2)?;
            BooleanExpression::ArrayEq(box e1, box e2)
        }
        BooleanExpression::StructEq(box e1, box e2) => {
            let e1 = f.fold_struct_expression(e1)?;
            let e2 = f.fold_struct_expression(e2)?;
            BooleanExpression::StructEq(box e1, box e2)
        }
        BooleanExpression::UintEq(box e1, box e2) => {
            let e1 = f.fold_uint_expression(e1)?;
            let e2 = f.fold_uint_expression(e2)?;
            BooleanExpression::UintEq(box e1, box e2)
        }
        BooleanExpression::FieldLt(box e1, box e2) => {
            let e1 = f.fold_field_expression(e1)?;
            let e2 = f.fold_field_expression(e2)?;
            BooleanExpression::FieldLt(box e1, box e2)
        }
        BooleanExpression::FieldLe(box e1, box e2) => {
            let e1 = f.fold_field_expression(e1)?;
            let e2 = f.fold_field_expression(e2)?;
            BooleanExpression::FieldLe(box e1, box e2)
        }
        BooleanExpression::FieldGt(box e1, box e2) => {
            let e1 = f.fold_field_expression(e1)?;
            let e2 = f.fold_field_expression(e2)?;
            BooleanExpression::FieldGt(box e1, box e2)
        }
        BooleanExpression::FieldGe(box e1, box e2) => {
            let e1 = f.fold_field_expression(e1)?;
            let e2 = f.fold_field_expression(e2)?;
            BooleanExpression::FieldGe(box e1, box e2)
        }
        BooleanExpression::UintLt(box e1, box e2) => {
            let e1 = f.fold_uint_expression(e1)?;
            let e2 = f.fold_uint_expression(e2)?;
            BooleanExpression::UintLt(box e1, box e2)
        }
        BooleanExpression::UintLe(box e1, box e2) => {
            let e1 = f.fold_uint_expression(e1)?;
            let e2 = f.fold_uint_expression(e2)?;
            BooleanExpression::UintLe(box e1, box e2)
        }
        BooleanExpression::UintGt(box e1, box e2) => {
            let e1 = f.fold_uint_expression(e1)?;
            let e2 = f.fold_uint_expression(e2)?;
            BooleanExpression::UintGt(box e1, box e2)
        }
        BooleanExpression::UintGe(box e1, box e2) => {
            let e1 = f.fold_uint_expression(e1)?;
            let e2 = f.fold_uint_expression(e2)?;
            BooleanExpression::UintGe(box e1, box e2)
        }
        BooleanExpression::Or(box e1, box e2) => {
            let e1 = f.fold_boolean_expression(e1)?;
            let e2 = f.fold_boolean_expression(e2)?;
            BooleanExpression::Or(box e1, box e2)
        }
        BooleanExpression::And(box e1, box e2) => {
            let e1 = f.fold_boolean_expression(e1)?;
            let e2 = f.fold_boolean_expression(e2)?;
            BooleanExpression::And(box e1, box e2)
        }
        BooleanExpression::Not(box e) => {
            let e = f.fold_boolean_expression(e)?;
            BooleanExpression::Not(box e)
        }
        BooleanExpression::FunctionCall(function_call) => {
            match f.fold_function_call_expression(&Type::Boolean, function_call)? {
                FunctionCallOrExpression::FunctionCall(c) => BooleanExpression::FunctionCall(c),
                FunctionCallOrExpression::Expression(u) => u,
            }
        }
        BooleanExpression::IfElse(c) => match f.fold_if_else_expression(&Type::Boolean, c)? {
            IfElseOrExpression::IfElse(c) => BooleanExpression::IfElse(c),
            IfElseOrExpression::Expression(u) => u,
        },
        BooleanExpression::Select(select) => {
            match f.fold_select_expression(&Type::Boolean, select)? {
                SelectOrExpression::Select(s) => BooleanExpression::Select(s),
                SelectOrExpression::Expression(u) => u,
            }
        }
        BooleanExpression::Member(m) => match f.fold_member_expression(&Type::Boolean, m)? {
            MemberOrExpression::Member(m) => BooleanExpression::Member(m),
            MemberOrExpression::Expression(u) => u,
        },
    };
    Ok(e)
}

pub fn fold_uint_expression<'ast, T: Field, F: ResultFolder<'ast, T>>(
    f: &mut F,
    e: UExpression<'ast, T>,
) -> Result<UExpression<'ast, T>, F::Error> {
    Ok(UExpression {
        inner: f.fold_uint_expression_inner(e.bitwidth, e.inner)?,
        ..e
    })
}

pub fn fold_uint_expression_inner<'ast, T: Field, F: ResultFolder<'ast, T>>(
    f: &mut F,
    ty: UBitwidth,
    e: UExpressionInner<'ast, T>,
) -> Result<UExpressionInner<'ast, T>, F::Error> {
    let e = match e {
        UExpressionInner::Block(block) => UExpressionInner::Block(f.fold_block_expression(block)?),
        UExpressionInner::Value(v) => UExpressionInner::Value(v),
        UExpressionInner::Identifier(id) => UExpressionInner::Identifier(f.fold_name(id)?),
        UExpressionInner::Add(box left, box right) => {
            let left = f.fold_uint_expression(left)?;
            let right = f.fold_uint_expression(right)?;

            UExpressionInner::Add(box left, box right)
        }
        UExpressionInner::Sub(box left, box right) => {
            let left = f.fold_uint_expression(left)?;
            let right = f.fold_uint_expression(right)?;

            UExpressionInner::Sub(box left, box right)
        }
        UExpressionInner::FloorSub(box left, box right) => {
            let left = f.fold_uint_expression(left)?;
            let right = f.fold_uint_expression(right)?;

            UExpressionInner::FloorSub(box left, box right)
        }
        UExpressionInner::Mult(box left, box right) => {
            let left = f.fold_uint_expression(left)?;
            let right = f.fold_uint_expression(right)?;

            UExpressionInner::Mult(box left, box right)
        }
        UExpressionInner::Div(box left, box right) => {
            let left = f.fold_uint_expression(left)?;
            let right = f.fold_uint_expression(right)?;

            UExpressionInner::Div(box left, box right)
        }
        UExpressionInner::Rem(box left, box right) => {
            let left = f.fold_uint_expression(left)?;
            let right = f.fold_uint_expression(right)?;

            UExpressionInner::Rem(box left, box right)
        }
        UExpressionInner::Xor(box left, box right) => {
            let left = f.fold_uint_expression(left)?;
            let right = f.fold_uint_expression(right)?;

            UExpressionInner::Xor(box left, box right)
        }
        UExpressionInner::And(box left, box right) => {
            let left = f.fold_uint_expression(left)?;
            let right = f.fold_uint_expression(right)?;

            UExpressionInner::And(box left, box right)
        }
        UExpressionInner::Or(box left, box right) => {
            let left = f.fold_uint_expression(left)?;
            let right = f.fold_uint_expression(right)?;

            UExpressionInner::Or(box left, box right)
        }
        UExpressionInner::LeftShift(box e, box by) => {
            let e = f.fold_uint_expression(e)?;
            let by = f.fold_uint_expression(by)?;

            UExpressionInner::LeftShift(box e, box by)
        }
        UExpressionInner::RightShift(box e, box by) => {
            let e = f.fold_uint_expression(e)?;
            let by = f.fold_uint_expression(by)?;

            UExpressionInner::RightShift(box e, box by)
        }
        UExpressionInner::Not(box e) => {
            let e = f.fold_uint_expression(e)?;

            UExpressionInner::Not(box e)
        }
        UExpressionInner::Neg(box e) => {
            let e = f.fold_uint_expression(e)?;

            UExpressionInner::Neg(box e)
        }
        UExpressionInner::Pos(box e) => {
            let e = f.fold_uint_expression(e)?;

            UExpressionInner::Pos(box e)
        }
        UExpressionInner::FunctionCall(function_call) => {
            match f.fold_function_call_expression(&ty, function_call)? {
                FunctionCallOrExpression::FunctionCall(c) => UExpressionInner::FunctionCall(c),
                FunctionCallOrExpression::Expression(u) => u,
            }
        }
        UExpressionInner::Select(select) => match f.fold_select_expression(&ty, select)? {
            SelectOrExpression::Select(s) => UExpressionInner::Select(s),
            SelectOrExpression::Expression(u) => u,
        },
        UExpressionInner::IfElse(c) => match f.fold_if_else_expression(&ty, c)? {
            IfElseOrExpression::IfElse(c) => UExpressionInner::IfElse(c),
            IfElseOrExpression::Expression(u) => u,
        },
        UExpressionInner::Member(m) => match f.fold_member_expression(&ty, m)? {
            MemberOrExpression::Member(m) => UExpressionInner::Member(m),
            MemberOrExpression::Expression(u) => u,
        },
    };
    Ok(e)
}

pub fn fold_declaration_function_key<'ast, T: Field, F: ResultFolder<'ast, T>>(
    f: &mut F,
    key: DeclarationFunctionKey<'ast, T>,
) -> Result<DeclarationFunctionKey<'ast, T>, F::Error> {
    Ok(DeclarationFunctionKey {
        module: f.fold_module_id(key.module)?,
        signature: f.fold_signature(key.signature)?,
        ..key
    })
}

pub fn fold_function<'ast, T: Field, F: ResultFolder<'ast, T>>(
    f: &mut F,
    fun: TypedFunction<'ast, T>,
) -> Result<TypedFunction<'ast, T>, F::Error> {
    Ok(TypedFunction {
        arguments: fun
            .arguments
            .into_iter()
            .map(|a| f.fold_parameter(a))
            .collect::<Result<_, _>>()?,
        statements: fun
            .statements
            .into_iter()
            .map(|s| f.fold_statement(s))
            .collect::<Result<Vec<_>, _>>()?
            .into_iter()
            .flatten()
            .collect(),
        signature: f.fold_signature(fun.signature)?,
    })
}

pub fn fold_signature<'ast, T: Field, F: ResultFolder<'ast, T>>(
    f: &mut F,
    s: DeclarationSignature<'ast, T>,
) -> Result<DeclarationSignature<'ast, T>, F::Error> {
    Ok(DeclarationSignature {
        generics: s
            .generics
            .into_iter()
            .map(|g| g.map(|g| f.fold_declaration_constant(g)).transpose())
            .collect::<Result<_, _>>()?,
        inputs: s
            .inputs
            .into_iter()
            .map(|o| f.fold_declaration_type(o))
            .collect::<Result<_, _>>()?,
        outputs: s
            .outputs
            .into_iter()
            .map(|o| f.fold_declaration_type(o))
            .collect::<Result<_, _>>()?,
    })
}

pub fn fold_declaration_constant<'ast, T: Field, F: ResultFolder<'ast, T>>(
    f: &mut F,
    c: DeclarationConstant<'ast, T>,
) -> Result<DeclarationConstant<'ast, T>, F::Error> {
    match c {
        DeclarationConstant::Expression(e) => {
            Ok(DeclarationConstant::Expression(f.fold_expression(e)?))
        }
        c => Ok(c),
    }
}

pub fn fold_array_expression<'ast, T: Field, F: ResultFolder<'ast, T>>(
    f: &mut F,
    e: ArrayExpression<'ast, T>,
) -> Result<ArrayExpression<'ast, T>, F::Error> {
    let ty = f.fold_array_type(*e.ty)?;

    Ok(ArrayExpression {
        inner: f.fold_array_expression_inner(&ty, e.inner)?,
        ty: box ty,
    })
}

pub fn fold_expression_list<'ast, T: Field, F: ResultFolder<'ast, T>>(
    f: &mut F,
    es: TypedExpressionList<'ast, T>,
) -> Result<TypedExpressionList<'ast, T>, F::Error> {
    let types = f.fold_types(es.types)?;

    Ok(TypedExpressionList {
        inner: f.fold_expression_list_inner(&types, es.inner)?,
        types,
    })
}

pub fn fold_types<'ast, T: Field, F: ResultFolder<'ast, T>>(
    f: &mut F,
    tys: Types<'ast, T>,
) -> Result<Types<'ast, T>, F::Error> {
    Ok(Types {
        inner: tys
            .inner
            .into_iter()
            .map(|t| f.fold_type(t))
            .collect::<Result<_, _>>()?,
    })
}

pub fn fold_expression_list_inner<'ast, T: Field, F: ResultFolder<'ast, T>>(
    f: &mut F,
    tys: &Types<'ast, T>,
    es: TypedExpressionListInner<'ast, T>,
) -> Result<TypedExpressionListInner<'ast, T>, F::Error> {
    match es {
        TypedExpressionListInner::FunctionCall(function_call) => {
            match f.fold_function_call_expression(tys, function_call)? {
                FunctionCallOrExpression::FunctionCall(function_call) => {
                    Ok(TypedExpressionListInner::FunctionCall(function_call))
                }
                FunctionCallOrExpression::Expression(list) => Ok(list),
            }
        }
        TypedExpressionListInner::EmbedCall(embed, generics, arguments) => {
            Ok(TypedExpressionListInner::EmbedCall(
                embed,
                generics,
                arguments
                    .into_iter()
                    .map(|a| f.fold_expression(a))
                    .collect::<Result<_, _>>()?,
            ))
        }
    }
}

pub fn fold_struct_expression<'ast, T: Field, F: ResultFolder<'ast, T>>(
    f: &mut F,
    e: StructExpression<'ast, T>,
) -> Result<StructExpression<'ast, T>, F::Error> {
    let ty = f.fold_struct_type(e.ty)?;
    Ok(StructExpression {
        inner: f.fold_struct_expression_inner(&ty, e.inner)?,
        ty,
    })
}

pub fn fold_constant<'ast, T: Field, F: ResultFolder<'ast, T>>(
    f: &mut F,
    c: TypedConstant<'ast, T>,
) -> Result<TypedConstant<'ast, T>, F::Error> {
    Ok(TypedConstant {
        expression: f.fold_expression(c.expression)?,
        ty: f.fold_declaration_type(c.ty)?,
    })
}

pub fn fold_constant_symbol<'ast, T: Field, F: ResultFolder<'ast, T>>(
    f: &mut F,
    s: TypedConstantSymbol<'ast, T>,
) -> Result<TypedConstantSymbol<'ast, T>, F::Error> {
    match s {
        TypedConstantSymbol::Here(tc) => Ok(TypedConstantSymbol::Here(f.fold_constant(tc)?)),
        TypedConstantSymbol::There(id) => Ok(TypedConstantSymbol::There(
            f.fold_canonical_constant_identifier(id)?,
        )),
    }
}

pub fn fold_function_symbol<'ast, T: Field, F: ResultFolder<'ast, T>>(
    f: &mut F,
    s: TypedFunctionSymbol<'ast, T>,
) -> Result<TypedFunctionSymbol<'ast, T>, F::Error> {
    match s {
        TypedFunctionSymbol::Here(fun) => Ok(TypedFunctionSymbol::Here(f.fold_function(fun)?)),
        TypedFunctionSymbol::There(key) => Ok(TypedFunctionSymbol::There(
            f.fold_declaration_function_key(key)?,
        )),
        s => Ok(s),
    }
}

pub fn fold_symbol_declaration<'ast, T: Field, F: ResultFolder<'ast, T>>(
    f: &mut F,
    d: TypedSymbolDeclaration<'ast, T>,
) -> Result<TypedSymbolDeclaration<'ast, T>, F::Error> {
    Ok(match d {
        TypedSymbolDeclaration::Function(d) => {
            TypedSymbolDeclaration::Function(f.fold_function_symbol_declaration(d)?)
        }
        TypedSymbolDeclaration::Constant(d) => {
            TypedSymbolDeclaration::Constant(f.fold_constant_symbol_declaration(d)?)
        }
    })
}

pub fn fold_function_symbol_declaration<'ast, T: Field, F: ResultFolder<'ast, T>>(
    f: &mut F,
    d: TypedFunctionSymbolDeclaration<'ast, T>,
) -> Result<TypedFunctionSymbolDeclaration<'ast, T>, F::Error> {
    Ok(TypedFunctionSymbolDeclaration {
        key: f.fold_declaration_function_key(d.key)?,
        symbol: f.fold_function_symbol(d.symbol)?,
    })
}

pub fn fold_constant_symbol_declaration<'ast, T: Field, F: ResultFolder<'ast, T>>(
    f: &mut F,
    d: TypedConstantSymbolDeclaration<'ast, T>,
) -> Result<TypedConstantSymbolDeclaration<'ast, T>, F::Error> {
    Ok(TypedConstantSymbolDeclaration {
        id: f.fold_canonical_constant_identifier(d.id)?,
        symbol: f.fold_constant_symbol(d.symbol)?,
    })
}

pub fn fold_module<'ast, T: Field, F: ResultFolder<'ast, T>>(
    f: &mut F,
    m: TypedModule<'ast, T>,
) -> Result<TypedModule<'ast, T>, F::Error> {
    Ok(TypedModule {
        symbols: m
            .symbols
            .into_iter()
            .map(|s| f.fold_symbol_declaration(s))
            .collect::<Result<_, _>>()?,
    })
}

pub fn fold_program<'ast, T: Field, F: ResultFolder<'ast, T>>(
    f: &mut F,
    p: TypedProgram<'ast, T>,
) -> Result<TypedProgram<'ast, T>, F::Error> {
    Ok(TypedProgram {
        modules: p
            .modules
            .into_iter()
            .map(|(module_id, module)| f.fold_module(module).map(|m| (module_id, m)))
            .collect::<Result<_, _>>()?,
        main: f.fold_module_id(p.main)?,
    })
}<|MERGE_RESOLUTION|>--- conflicted
+++ resolved
@@ -214,13 +214,8 @@
     fn fold_select_expression<
         E: Expr<'ast, T>
             + Select<'ast, T>
-<<<<<<< HEAD
             + Into<TypedExpression<'ast, T>>
             + From<TypedExpression<'ast, T>>,
-=======
-            + From<TypedExpression<'ast, T>>
-            + Into<TypedExpression<'ast, T>>,
->>>>>>> f780b49a
     >(
         &mut self,
         ty: &E::Ty,
