//! Module containing structs and enums to represent a program.
//!
//! @file absy.rs
//! @author Dennis Kuhnert <dennis.kuhnert@campus.tu-berlin.de>
//! @author Jacob Eberhardt <jacob.eberhardt@tu-berlin.de>
//! @date 2017

pub mod abi;
pub mod folder;
pub mod identifier;
mod parameter;
pub mod types;
mod variable;

pub use crate::typed_absy::parameter::Parameter;
pub use crate::typed_absy::types::{Signature, Type};
pub use crate::typed_absy::variable::Variable;
use std::path::PathBuf;

use crate::typed_absy::types::{FunctionKey, MemberId};
use embed::FlatEmbed;
use std::collections::HashMap;
use std::convert::TryFrom;
use std::fmt;
use zokrates_field::Field;

pub use self::folder::Folder;
use typed_absy::abi::{Abi, AbiInput};
pub use typed_absy::identifier::Identifier;
use typed_absy::types::StructMember;

/// An identifier for a `TypedModule`. Typically a path or uri.
pub type TypedModuleId = PathBuf;

/// A collection of `TypedModule`s
pub type TypedModules<'ast, T> = HashMap<TypedModuleId, TypedModule<'ast, T>>;

/// A collection of `TypedFunctionSymbol`s
/// # Remarks
/// * It is the role of the semantic checker to make sure there are no duplicates for a given `FunctionKey`
///   in a given `TypedModule`, hence the use of a HashMap
pub type TypedFunctionSymbols<'ast, T> = HashMap<FunctionKey<'ast>, TypedFunctionSymbol<'ast, T>>;

/// A typed program as a collection of modules, one of them being the main
#[derive(PartialEq, Debug)]
pub struct TypedProgram<'ast, T> {
    pub modules: TypedModules<'ast, T>,
    pub main: TypedModuleId,
}

impl<'ast, T: Field> TypedProgram<'ast, T> {
    pub fn abi(&self) -> Abi {
        let main = self.modules[&self.main]
            .functions
            .iter()
            .find(|(id, _)| id.id == "main")
            .unwrap()
            .1;
        let main = match main {
            TypedFunctionSymbol::Here(main) => main,
            _ => unreachable!(),
        };

        Abi {
            inputs: main
                .arguments
                .iter()
                .map(|p| AbiInput {
                    public: !p.private,
                    name: p.id.id.to_string(),
                    ty: p.id._type.clone(),
                })
                .collect(),
            outputs: main.signature.outputs.clone(),
        }
    }
}

impl<'ast, T: Field> fmt::Display for TypedProgram<'ast, T> {
    fn fmt(&self, f: &mut fmt::Formatter) -> fmt::Result {
        for (module_id, module) in &self.modules {
            writeln!(
                f,
                "| {}: |{}",
                module_id.display(),
                if *module_id == self.main {
                    "<---- main"
                } else {
                    ""
                }
            )?;
            writeln!(f, "{}", "-".repeat(100))?;
            writeln!(f, "{}", module)?;
            writeln!(f, "{}", "-".repeat(100))?;
            writeln!(f, "")?;
        }
        write!(f, "")
    }
}

/// A typed program as a collection of functions. Types have been resolved during semantic checking.
#[derive(PartialEq, Clone)]
pub struct TypedModule<'ast, T> {
    /// Functions of the program
    pub functions: TypedFunctionSymbols<'ast, T>,
}

<<<<<<< HEAD
impl<'ast> fmt::Display for Identifier<'ast> {
    fn fmt(&self, f: &mut fmt::Formatter) -> fmt::Result {
        if self.stack.len() == 0 && self.version == 0 {
            write!(f, "{}", self.id)
        } else {
            write!(
                f,
                "{}_{}_{}",
                self.stack
                    .iter()
                    .map(|(name, sig, count)| format!("{}_{}_{}", name, sig.to_slug(), count))
                    .collect::<Vec<_>>()
                    .join("_"),
                self.id,
                self.version
            )
        }
    }
}

impl<'ast> From<&'ast str> for Identifier<'ast> {
    fn from(id: &'ast str) -> Identifier<'ast> {
        Identifier {
            id,
            version: 0,
            stack: vec![],
        }
    }
}

#[cfg(test)]
impl<'ast> Identifier<'ast> {
    pub fn version(mut self, version: usize) -> Self {
        self.version = version;
        self
    }

    pub fn stack(mut self, stack: Vec<(TypedModuleId, FunctionKey<'ast>, usize)>) -> Self {
        self.stack = stack;
        self
    }
}

#[derive(Clone, PartialEq)]
pub enum TypedFunctionSymbol<'ast, T> {
=======
#[derive(Debug, Clone, PartialEq)]
pub enum TypedFunctionSymbol<'ast, T: Field> {
>>>>>>> e2599ee2
    Here(TypedFunction<'ast, T>),
    There(FunctionKey<'ast>, TypedModuleId),
    Flat(FlatEmbed),
}

// this should be deriveable but it seems like the bounds are not infered correctly
impl<'ast, T: fmt::Debug> fmt::Debug for TypedFunctionSymbol<'ast, T> {
    fn fmt(&self, f: &mut fmt::Formatter) -> fmt::Result {
        match self {
            TypedFunctionSymbol::Here(s) => write!(f, "Here({:?})", s),
            TypedFunctionSymbol::There(key, module) => write!(f, "There({:?}, {:?})", key, module),
            TypedFunctionSymbol::Flat(s) => write!(f, "Flat({:?})", s),
        }
    }
}

impl<'ast, T: Field> TypedFunctionSymbol<'ast, T> {
    pub fn signature<'a>(&'a self, modules: &'a TypedModules<T>) -> Signature {
        match self {
            TypedFunctionSymbol::Here(f) => f.signature.clone(),
            TypedFunctionSymbol::There(key, module_id) => modules
                .get(module_id)
                .unwrap()
                .functions
                .get(key)
                .unwrap()
                .signature(&modules)
                .clone(),
            TypedFunctionSymbol::Flat(flat_fun) => flat_fun.signature::<T>(),
        }
    }
}

impl<'ast, T: Field> fmt::Display for TypedModule<'ast, T> {
    fn fmt(&self, f: &mut fmt::Formatter) -> fmt::Result {
        let res = self
            .functions
            .iter()
            .map(|(key, symbol)| match symbol {
                TypedFunctionSymbol::Here(ref function) => format!("def {}{}", key.id, function),
                TypedFunctionSymbol::There(ref fun_key, ref module_id) => format!(
                    "import {} from \"{}\" as {} // with signature {}",
                    fun_key.id,
                    module_id.display(),
                    key.id,
                    key.signature
                ),
                TypedFunctionSymbol::Flat(ref flat_fun) => {
                    format!("def {}{}:\n\t// hidden", key.id, flat_fun.signature::<T>())
                }
            })
            .collect::<Vec<_>>();
        write!(f, "{}", res.join("\n"))
    }
}

impl<'ast, T: fmt::Debug> fmt::Debug for TypedModule<'ast, T> {
    fn fmt(&self, f: &mut fmt::Formatter) -> fmt::Result {
        write!(
            f,
            "module(\n\tfunctions:\n\t\t{:?}\n)",
            self.functions
                .iter()
                .map(|x| format!("{:?}", x))
                .collect::<Vec<_>>()
                .join("\n\t\t")
        )
    }
}

/// A typed function
#[derive(Clone, PartialEq)]
pub struct TypedFunction<'ast, T> {
    /// Arguments of the function
    pub arguments: Vec<Parameter<'ast>>,
    /// Vector of statements that are executed when running the function
    pub statements: Vec<TypedStatement<'ast, T>>,
    /// function signature
    pub signature: Signature,
}

impl<'ast, T: fmt::Display> fmt::Display for TypedFunction<'ast, T> {
    fn fmt(&self, f: &mut fmt::Formatter) -> fmt::Result {
        write!(
            f,
            "({}) -> ({}):",
            self.arguments
                .iter()
                .map(|x| format!("{}", x))
                .collect::<Vec<_>>()
                .join(", "),
            self.signature
                .outputs
                .iter()
                .map(|x| format!("{}", x))
                .collect::<Vec<_>>()
                .join(", "),
        )?;

        writeln!(f, "")?;

        for s in &self.statements {
            s.fmt_indented(f, 1)?;
            writeln!(f, "")?;
        }

        Ok(())
    }
}

impl<'ast, T: fmt::Debug> fmt::Debug for TypedFunction<'ast, T> {
    fn fmt(&self, f: &mut fmt::Formatter) -> fmt::Result {
        write!(
            f,
            "TypedFunction(arguments: {:?}, ...):\n{}",
            self.arguments,
            self.statements
                .iter()
                .map(|x| format!("\t{:?}", x))
                .collect::<Vec<_>>()
                .join("\n")
        )
    }
}

/// Something we can assign to.
#[derive(Clone, PartialEq, Hash, Eq)]
pub enum TypedAssignee<'ast, T> {
    Identifier(Variable<'ast>),
    Select(
        Box<TypedAssignee<'ast, T>>,
        Box<FieldElementExpression<'ast, T>>,
    ),
    Member(Box<TypedAssignee<'ast, T>>, MemberId),
}

impl<'ast, T> Typed for TypedAssignee<'ast, T> {
    fn get_type(&self) -> Type {
        match *self {
            TypedAssignee::Identifier(ref v) => v.get_type(),
            TypedAssignee::Select(ref a, _) => {
                let a_type = a.get_type();
                match a_type {
                    Type::Array(t) => *t.ty,
                    _ => unreachable!("an array element should only be defined over arrays"),
                }
            }
            TypedAssignee::Member(ref s, ref m) => {
                let s_type = s.get_type();
                match s_type {
                    Type::Struct(members) => *members
                        .iter()
                        .find(|member| member.id == *m)
                        .unwrap()
                        .ty
                        .clone(),
                    _ => unreachable!("a struct access should only be defined over structs"),
                }
            }
        }
    }
}

impl<'ast, T: fmt::Debug> fmt::Debug for TypedAssignee<'ast, T> {
    fn fmt(&self, f: &mut fmt::Formatter) -> fmt::Result {
        match *self {
            TypedAssignee::Identifier(ref s) => write!(f, "{}", s.id),
            TypedAssignee::Select(ref a, ref e) => write!(f, "Select({:?}, {:?})", a, e),
            TypedAssignee::Member(ref s, ref m) => write!(f, "Member({:?}, {:?})", s, m),
        }
    }
}

impl<'ast, T: fmt::Display> fmt::Display for TypedAssignee<'ast, T> {
    fn fmt(&self, f: &mut fmt::Formatter) -> fmt::Result {
        match *self {
            TypedAssignee::Identifier(ref s) => write!(f, "{}", s.id),
            TypedAssignee::Select(ref a, ref e) => write!(f, "{}[{}]", a, e),
            TypedAssignee::Member(ref s, ref m) => write!(f, "{}.{}", s, m),
        }
    }
}

/// A statement in a `TypedFunction`
#[derive(Clone, PartialEq, Hash, Eq)]
pub enum TypedStatement<'ast, T> {
    Return(Vec<TypedExpression<'ast, T>>),
    Definition(TypedAssignee<'ast, T>, TypedExpression<'ast, T>),
    Declaration(Variable<'ast>),
    Condition(TypedExpression<'ast, T>, TypedExpression<'ast, T>),
    For(
        Variable<'ast>,
        FieldElementExpression<'ast, T>,
        FieldElementExpression<'ast, T>,
        Vec<TypedStatement<'ast, T>>,
    ),
    MultipleDefinition(Vec<Variable<'ast>>, TypedExpressionList<'ast, T>),
}

impl<'ast, T: fmt::Debug> fmt::Debug for TypedStatement<'ast, T> {
    fn fmt(&self, f: &mut fmt::Formatter) -> fmt::Result {
        match *self {
            TypedStatement::Return(ref exprs) => {
                write!(f, "Return(")?;
                for (i, expr) in exprs.iter().enumerate() {
                    write!(f, "{:?}", expr)?;
                    if i < exprs.len() - 1 {
                        write!(f, ", ")?;
                    }
                }
                write!(f, ")")
            }
            TypedStatement::Declaration(ref var) => write!(f, "Declaration({:?})", var),
            TypedStatement::Definition(ref lhs, ref rhs) => {
                write!(f, "Definition({:?}, {:?})", lhs, rhs)
            }
            TypedStatement::Condition(ref lhs, ref rhs) => {
                write!(f, "Condition({:?}, {:?})", lhs, rhs)
            }
            TypedStatement::For(ref var, ref start, ref stop, ref list) => {
                write!(f, "for {:?} in {:?}..{:?} do\n", var, start, stop)?;
                for l in list {
                    write!(f, "\t\t{:?}\n", l)?;
                }
                write!(f, "\tendfor")
            }
            TypedStatement::MultipleDefinition(ref lhs, ref rhs) => {
                write!(f, "MultipleDefinition({:?}, {:?})", lhs, rhs)
            }
        }
    }
}

<<<<<<< HEAD
impl<'ast, T: fmt::Display> fmt::Display for TypedStatement<'ast, T> {
=======
impl<'ast, T: Field> TypedStatement<'ast, T> {
    fn fmt_indented(&self, f: &mut fmt::Formatter, depth: usize) -> fmt::Result {
        match self {
            TypedStatement::For(variable, from, to, statements) => {
                write!(f, "{}", "\t".repeat(depth))?;
                writeln!(f, "for {} in {}..{} do", variable, from, to)?;
                for s in statements {
                    s.fmt_indented(f, depth + 1)?;
                    writeln!(f, "")?;
                }
                writeln!(f, "{}endfor", "\t".repeat(depth))
            }
            s => write!(f, "{}{}", "\t".repeat(depth), s),
        }
    }
}

impl<'ast, T: Field> fmt::Display for TypedStatement<'ast, T> {
>>>>>>> e2599ee2
    fn fmt(&self, f: &mut fmt::Formatter) -> fmt::Result {
        match *self {
            TypedStatement::Return(ref exprs) => {
                write!(f, "return ")?;
                for (i, expr) in exprs.iter().enumerate() {
                    write!(f, "{}", expr)?;
                    if i < exprs.len() - 1 {
                        write!(f, ", ")?;
                    }
                }
                write!(f, "")
            }
            TypedStatement::Declaration(ref var) => write!(f, "{}", var),
            TypedStatement::Definition(ref lhs, ref rhs) => write!(f, "{} = {}", lhs, rhs),
            TypedStatement::Condition(ref lhs, ref rhs) => write!(f, "{} == {}", lhs, rhs),
            TypedStatement::For(ref var, ref start, ref stop, ref list) => {
                write!(f, "for {} in {}..{} do\n", var, start, stop)?;
                for l in list {
                    write!(f, "\t\t{}\n", l)?;
                }
                write!(f, "\tendfor")
            }
            TypedStatement::MultipleDefinition(ref ids, ref rhs) => {
                for (i, id) in ids.iter().enumerate() {
                    write!(f, "{}", id)?;
                    if i < ids.len() - 1 {
                        write!(f, ", ")?;
                    }
                }
                write!(f, " = {}", rhs)
            }
        }
    }
}

pub trait Typed {
    fn get_type(&self) -> Type;
}

/// A typed expression
#[derive(Clone, PartialEq, Hash, Eq)]
pub enum TypedExpression<'ast, T> {
    Boolean(BooleanExpression<'ast, T>),
    FieldElement(FieldElementExpression<'ast, T>),
    Array(ArrayExpression<'ast, T>),
    Struct(StructExpression<'ast, T>),
}

impl<'ast, T> From<BooleanExpression<'ast, T>> for TypedExpression<'ast, T> {
    fn from(e: BooleanExpression<'ast, T>) -> TypedExpression<T> {
        TypedExpression::Boolean(e)
    }
}

impl<'ast, T> From<FieldElementExpression<'ast, T>> for TypedExpression<'ast, T> {
    fn from(e: FieldElementExpression<'ast, T>) -> TypedExpression<T> {
        TypedExpression::FieldElement(e)
    }
}

impl<'ast, T> From<ArrayExpression<'ast, T>> for TypedExpression<'ast, T> {
    fn from(e: ArrayExpression<'ast, T>) -> TypedExpression<T> {
        TypedExpression::Array(e)
    }
}

impl<'ast, T> From<StructExpression<'ast, T>> for TypedExpression<'ast, T> {
    fn from(e: StructExpression<'ast, T>) -> TypedExpression<T> {
        TypedExpression::Struct(e)
    }
}

impl<'ast, T: fmt::Display> fmt::Display for TypedExpression<'ast, T> {
    fn fmt(&self, f: &mut fmt::Formatter) -> fmt::Result {
        match *self {
            TypedExpression::Boolean(ref e) => write!(f, "{}", e),
            TypedExpression::FieldElement(ref e) => write!(f, "{}", e),
            TypedExpression::Array(ref e) => write!(f, "{}", e),
            TypedExpression::Struct(ref s) => write!(f, "{}", s),
        }
    }
}

impl<'ast, T: fmt::Debug> fmt::Debug for TypedExpression<'ast, T> {
    fn fmt(&self, f: &mut fmt::Formatter) -> fmt::Result {
        match *self {
            TypedExpression::Boolean(ref e) => write!(f, "{:?}", e),
            TypedExpression::FieldElement(ref e) => write!(f, "{:?}", e),
            TypedExpression::Array(ref e) => write!(f, "{:?}", e),
            TypedExpression::Struct(ref s) => write!(f, "{:?}", s),
        }
    }
}

impl<'ast, T: fmt::Display> fmt::Display for ArrayExpression<'ast, T> {
    fn fmt(&self, f: &mut fmt::Formatter) -> fmt::Result {
        write!(f, "{}", self.inner)
    }
}

impl<'ast, T: fmt::Debug> fmt::Debug for ArrayExpression<'ast, T> {
    fn fmt(&self, f: &mut fmt::Formatter) -> fmt::Result {
        write!(f, "{:?}", self.inner)
    }
}

impl<'ast, T: fmt::Display> fmt::Display for StructExpression<'ast, T> {
    fn fmt(&self, f: &mut fmt::Formatter) -> fmt::Result {
        match self.inner {
            StructExpressionInner::Identifier(ref var) => write!(f, "{}", var),
            StructExpressionInner::Value(ref values) => write!(
                f,
                "{{{}}}",
                self.ty
                    .iter()
                    .map(|member| member.id.clone())
                    .zip(values.iter())
                    .map(|(id, o)| format!("{}: {}", id, o))
                    .collect::<Vec<String>>()
                    .join(", ")
            ),
            StructExpressionInner::FunctionCall(ref key, ref p) => {
                write!(f, "{}(", key.id,)?;
                for (i, param) in p.iter().enumerate() {
                    write!(f, "{}", param)?;
                    if i < p.len() - 1 {
                        write!(f, ", ")?;
                    }
                }
                write!(f, ")")
            }
            StructExpressionInner::IfElse(ref condition, ref consequent, ref alternative) => {
                write!(
                    f,
                    "if {} then {} else {} fi",
                    condition, consequent, alternative
                )
            }
            StructExpressionInner::Member(ref struc, ref id) => write!(f, "{}.{}", struc, id),
            StructExpressionInner::Select(ref id, ref index) => write!(f, "{}[{}]", id, index),
        }
    }
}

impl<'ast, T: fmt::Debug> fmt::Debug for StructExpression<'ast, T> {
    fn fmt(&self, f: &mut fmt::Formatter) -> fmt::Result {
        write!(f, "{:?}", self.inner)
    }
}

impl<'ast, T> Typed for TypedExpression<'ast, T> {
    fn get_type(&self) -> Type {
        match *self {
            TypedExpression::Boolean(ref e) => e.get_type(),
            TypedExpression::FieldElement(ref e) => e.get_type(),
            TypedExpression::Array(ref e) => e.get_type(),
            TypedExpression::Struct(ref s) => s.get_type(),
        }
    }
}

impl<'ast, T> Typed for ArrayExpression<'ast, T> {
    fn get_type(&self) -> Type {
        Type::array(self.ty.clone(), self.size)
    }
}

impl<'ast, T> Typed for StructExpression<'ast, T> {
    fn get_type(&self) -> Type {
        Type::Struct(self.ty.clone())
    }
}

impl<'ast, T> Typed for FieldElementExpression<'ast, T> {
    fn get_type(&self) -> Type {
        Type::FieldElement
    }
}

impl<'ast, T> Typed for BooleanExpression<'ast, T> {
    fn get_type(&self) -> Type {
        Type::Boolean
    }
}

pub trait MultiTyped {
    fn get_types(&self) -> &Vec<Type>;
}

#[derive(Clone, PartialEq, Hash, Eq)]
pub enum TypedExpressionList<'ast, T> {
    FunctionCall(FunctionKey<'ast>, Vec<TypedExpression<'ast, T>>, Vec<Type>),
}

impl<'ast, T> MultiTyped for TypedExpressionList<'ast, T> {
    fn get_types(&self) -> &Vec<Type> {
        match *self {
            TypedExpressionList::FunctionCall(_, _, ref types) => types,
        }
    }
}

/// An expression of type `field`
#[derive(Clone, PartialEq, Hash, Eq)]
pub enum FieldElementExpression<'ast, T> {
    Number(T),
    Identifier(Identifier<'ast>),
    Add(
        Box<FieldElementExpression<'ast, T>>,
        Box<FieldElementExpression<'ast, T>>,
    ),
    Sub(
        Box<FieldElementExpression<'ast, T>>,
        Box<FieldElementExpression<'ast, T>>,
    ),
    Mult(
        Box<FieldElementExpression<'ast, T>>,
        Box<FieldElementExpression<'ast, T>>,
    ),
    Div(
        Box<FieldElementExpression<'ast, T>>,
        Box<FieldElementExpression<'ast, T>>,
    ),
    Pow(
        Box<FieldElementExpression<'ast, T>>,
        Box<FieldElementExpression<'ast, T>>,
    ),
    IfElse(
        Box<BooleanExpression<'ast, T>>,
        Box<FieldElementExpression<'ast, T>>,
        Box<FieldElementExpression<'ast, T>>,
    ),
    FunctionCall(FunctionKey<'ast>, Vec<TypedExpression<'ast, T>>),
    Member(Box<StructExpression<'ast, T>>, MemberId),
    Select(
        Box<ArrayExpression<'ast, T>>,
        Box<FieldElementExpression<'ast, T>>,
    ),
}

/// An expression of type `bool`
#[derive(Clone, PartialEq, Hash, Eq)]
pub enum BooleanExpression<'ast, T> {
    Identifier(Identifier<'ast>),
    Value(bool),
    Lt(
        Box<FieldElementExpression<'ast, T>>,
        Box<FieldElementExpression<'ast, T>>,
    ),
    Le(
        Box<FieldElementExpression<'ast, T>>,
        Box<FieldElementExpression<'ast, T>>,
    ),
    FieldEq(
        Box<FieldElementExpression<'ast, T>>,
        Box<FieldElementExpression<'ast, T>>,
    ),
    BoolEq(
        Box<BooleanExpression<'ast, T>>,
        Box<BooleanExpression<'ast, T>>,
    ),
    Ge(
        Box<FieldElementExpression<'ast, T>>,
        Box<FieldElementExpression<'ast, T>>,
    ),
    Gt(
        Box<FieldElementExpression<'ast, T>>,
        Box<FieldElementExpression<'ast, T>>,
    ),
    Or(
        Box<BooleanExpression<'ast, T>>,
        Box<BooleanExpression<'ast, T>>,
    ),
    And(
        Box<BooleanExpression<'ast, T>>,
        Box<BooleanExpression<'ast, T>>,
    ),
    Not(Box<BooleanExpression<'ast, T>>),
    IfElse(
        Box<BooleanExpression<'ast, T>>,
        Box<BooleanExpression<'ast, T>>,
        Box<BooleanExpression<'ast, T>>,
    ),
    Member(Box<StructExpression<'ast, T>>, MemberId),
    FunctionCall(FunctionKey<'ast>, Vec<TypedExpression<'ast, T>>),
    Select(
        Box<ArrayExpression<'ast, T>>,
        Box<FieldElementExpression<'ast, T>>,
    ),
}

/// An expression of type `array`
/// # Remarks
/// * Contrary to basic types which are represented as enums, we wrap an enum `ArrayExpressionInner` in a struct in order to keep track of the type (content and size)
/// of the array. Only using an enum would require generics, which would propagate up to TypedExpression which we want to keep simple, hence this "runtime"
/// type checking
#[derive(Clone, PartialEq, Hash, Eq)]
pub struct ArrayExpression<'ast, T> {
    size: usize,
    ty: Type,
    inner: ArrayExpressionInner<'ast, T>,
}

#[derive(Clone, PartialEq, Hash, Eq)]
pub enum ArrayExpressionInner<'ast, T> {
    Identifier(Identifier<'ast>),
    Value(Vec<TypedExpression<'ast, T>>),
    FunctionCall(FunctionKey<'ast>, Vec<TypedExpression<'ast, T>>),
    IfElse(
        Box<BooleanExpression<'ast, T>>,
        Box<ArrayExpression<'ast, T>>,
        Box<ArrayExpression<'ast, T>>,
    ),
    Member(Box<StructExpression<'ast, T>>, MemberId),
    Select(
        Box<ArrayExpression<'ast, T>>,
        Box<FieldElementExpression<'ast, T>>,
    ),
}

impl<'ast, T> ArrayExpressionInner<'ast, T> {
    pub fn annotate(self, ty: Type, size: usize) -> ArrayExpression<'ast, T> {
        ArrayExpression {
            size,
            ty,
            inner: self,
        }
    }
}

impl<'ast, T> ArrayExpression<'ast, T> {
    pub fn inner_type(&self) -> &Type {
        &self.ty
    }

    pub fn size(&self) -> usize {
        self.size
    }

    pub fn as_inner(&self) -> &ArrayExpressionInner<'ast, T> {
        &self.inner
    }

    pub fn into_inner(self) -> ArrayExpressionInner<'ast, T> {
        self.inner
    }
}

#[derive(Clone, PartialEq, Hash, Eq)]
<<<<<<< HEAD
pub struct StructExpression<'ast, T> {
    ty: Vec<(MemberId, Type)>,
    inner: StructExpressionInner<'ast, T>,
}

impl<'ast, T> StructExpression<'ast, T> {
    pub fn ty(&self) -> &Vec<(MemberId, Type)> {
=======
pub struct StructExpression<'ast, T: Field> {
    ty: Vec<StructMember>,
    inner: StructExpressionInner<'ast, T>,
}

impl<'ast, T: Field> StructExpression<'ast, T> {
    pub fn ty(&self) -> &Vec<StructMember> {
>>>>>>> e2599ee2
        &self.ty
    }

    pub fn as_inner(&self) -> &StructExpressionInner<'ast, T> {
        &self.inner
    }

    pub fn into_inner(self) -> StructExpressionInner<'ast, T> {
        self.inner
    }
}

#[derive(Clone, PartialEq, Hash, Eq)]
pub enum StructExpressionInner<'ast, T> {
    Identifier(Identifier<'ast>),
    Value(Vec<TypedExpression<'ast, T>>),
    FunctionCall(FunctionKey<'ast>, Vec<TypedExpression<'ast, T>>),
    IfElse(
        Box<BooleanExpression<'ast, T>>,
        Box<StructExpression<'ast, T>>,
        Box<StructExpression<'ast, T>>,
    ),
    Member(Box<StructExpression<'ast, T>>, MemberId),
    Select(
        Box<ArrayExpression<'ast, T>>,
        Box<FieldElementExpression<'ast, T>>,
    ),
}

<<<<<<< HEAD
impl<'ast, T> StructExpressionInner<'ast, T> {
    pub fn annotate(self, ty: Vec<(MemberId, Type)>) -> StructExpression<'ast, T> {
=======
impl<'ast, T: Field> StructExpressionInner<'ast, T> {
    pub fn annotate(self, ty: Vec<StructMember>) -> StructExpression<'ast, T> {
>>>>>>> e2599ee2
        StructExpression { ty, inner: self }
    }
}

// Downcasts
// Due to the fact that we keep TypedExpression simple, we end up with ArrayExpressionInner::Value whose elements are any TypedExpression, but we enforce by
// construction that these elements are of the type declared in the corresponding ArrayExpression. As we know this by construction, we can downcast the TypedExpression to the correct type
// ArrayExpression { type: Type::FieldElement, size: 42, inner: [TypedExpression::FieldElement(FieldElementExpression), ...]} <- the fact that inner only contains field elements is not enforced by the rust type system
impl<'ast, T> TryFrom<TypedExpression<'ast, T>> for FieldElementExpression<'ast, T> {
    type Error = ();

    fn try_from(
        te: TypedExpression<'ast, T>,
    ) -> Result<FieldElementExpression<'ast, T>, Self::Error> {
        match te {
            TypedExpression::FieldElement(e) => Ok(e),
            _ => Err(()),
        }
    }
}

impl<'ast, T> TryFrom<TypedExpression<'ast, T>> for BooleanExpression<'ast, T> {
    type Error = ();

    fn try_from(te: TypedExpression<'ast, T>) -> Result<BooleanExpression<'ast, T>, Self::Error> {
        match te {
            TypedExpression::Boolean(e) => Ok(e),
            _ => Err(()),
        }
    }
}

impl<'ast, T> TryFrom<TypedExpression<'ast, T>> for ArrayExpression<'ast, T> {
    type Error = ();

    fn try_from(te: TypedExpression<'ast, T>) -> Result<ArrayExpression<'ast, T>, Self::Error> {
        match te {
            TypedExpression::Array(e) => Ok(e),
            _ => Err(()),
        }
    }
}

impl<'ast, T> TryFrom<TypedExpression<'ast, T>> for StructExpression<'ast, T> {
    type Error = ();

    fn try_from(te: TypedExpression<'ast, T>) -> Result<StructExpression<'ast, T>, Self::Error> {
        match te {
            TypedExpression::Struct(e) => Ok(e),
            _ => Err(()),
        }
    }
}

impl<'ast, T: fmt::Display> fmt::Display for FieldElementExpression<'ast, T> {
    fn fmt(&self, f: &mut fmt::Formatter) -> fmt::Result {
        match *self {
            FieldElementExpression::Number(ref i) => write!(f, "{}", i),
            FieldElementExpression::Identifier(ref var) => write!(f, "{}", var),
            FieldElementExpression::Add(ref lhs, ref rhs) => write!(f, "({} + {})", lhs, rhs),
            FieldElementExpression::Sub(ref lhs, ref rhs) => write!(f, "({} - {})", lhs, rhs),
            FieldElementExpression::Mult(ref lhs, ref rhs) => write!(f, "({} * {})", lhs, rhs),
            FieldElementExpression::Div(ref lhs, ref rhs) => write!(f, "({} / {})", lhs, rhs),
            FieldElementExpression::Pow(ref lhs, ref rhs) => write!(f, "{}**{}", lhs, rhs),
            FieldElementExpression::IfElse(ref condition, ref consequent, ref alternative) => {
                write!(
                    f,
                    "if {} then {} else {} fi",
                    condition, consequent, alternative
                )
            }
            FieldElementExpression::FunctionCall(ref k, ref p) => {
                write!(f, "{}(", k.id,)?;
                for (i, param) in p.iter().enumerate() {
                    write!(f, "{}", param)?;
                    if i < p.len() - 1 {
                        write!(f, ", ")?;
                    }
                }
                write!(f, ")")
            }
            FieldElementExpression::Member(ref struc, ref id) => write!(f, "{}.{}", struc, id),
            FieldElementExpression::Select(ref id, ref index) => write!(f, "{}[{}]", id, index),
        }
    }
}

impl<'ast, T: fmt::Display> fmt::Display for BooleanExpression<'ast, T> {
    fn fmt(&self, f: &mut fmt::Formatter) -> fmt::Result {
        match *self {
            BooleanExpression::Identifier(ref var) => write!(f, "{}", var),
            BooleanExpression::Lt(ref lhs, ref rhs) => write!(f, "{} < {}", lhs, rhs),
            BooleanExpression::Le(ref lhs, ref rhs) => write!(f, "{} <= {}", lhs, rhs),
            BooleanExpression::FieldEq(ref lhs, ref rhs) => write!(f, "{} == {}", lhs, rhs),
            BooleanExpression::BoolEq(ref lhs, ref rhs) => write!(f, "{} == {}", lhs, rhs),
            BooleanExpression::Ge(ref lhs, ref rhs) => write!(f, "{} >= {}", lhs, rhs),
            BooleanExpression::Gt(ref lhs, ref rhs) => write!(f, "{} > {}", lhs, rhs),
            BooleanExpression::Or(ref lhs, ref rhs) => write!(f, "{} || {}", lhs, rhs),
            BooleanExpression::And(ref lhs, ref rhs) => write!(f, "{} && {}", lhs, rhs),
            BooleanExpression::Not(ref exp) => write!(f, "!{}", exp),
            BooleanExpression::Value(b) => write!(f, "{}", b),
            BooleanExpression::FunctionCall(ref k, ref p) => {
                write!(f, "{}(", k.id,)?;
                for (i, param) in p.iter().enumerate() {
                    write!(f, "{}", param)?;
                    if i < p.len() - 1 {
                        write!(f, ", ")?;
                    }
                }
                write!(f, ")")
            }
            BooleanExpression::IfElse(ref condition, ref consequent, ref alternative) => write!(
                f,
                "if {} then {} else {} fi",
                condition, consequent, alternative
            ),
            BooleanExpression::Member(ref struc, ref id) => write!(f, "{}.{}", struc, id),
            BooleanExpression::Select(ref id, ref index) => write!(f, "{}[{}]", id, index),
        }
    }
}

impl<'ast, T: fmt::Display> fmt::Display for ArrayExpressionInner<'ast, T> {
    fn fmt(&self, f: &mut fmt::Formatter) -> fmt::Result {
        match *self {
            ArrayExpressionInner::Identifier(ref var) => write!(f, "{}", var),
            ArrayExpressionInner::Value(ref values) => write!(
                f,
                "[{}]",
                values
                    .iter()
                    .map(|o| o.to_string())
                    .collect::<Vec<String>>()
                    .join(", ")
            ),
            ArrayExpressionInner::FunctionCall(ref key, ref p) => {
                write!(f, "{}(", key.id,)?;
                for (i, param) in p.iter().enumerate() {
                    write!(f, "{}", param)?;
                    if i < p.len() - 1 {
                        write!(f, ", ")?;
                    }
                }
                write!(f, ")")
            }
            ArrayExpressionInner::IfElse(ref condition, ref consequent, ref alternative) => write!(
                f,
                "if {} then {} else {} fi",
                condition, consequent, alternative
            ),
            ArrayExpressionInner::Member(ref s, ref id) => write!(f, "{}.{}", s, id),
            ArrayExpressionInner::Select(ref id, ref index) => write!(f, "{}[{}]", id, index),
        }
    }
}

impl<'ast, T: fmt::Debug> fmt::Debug for BooleanExpression<'ast, T> {
    fn fmt(&self, f: &mut fmt::Formatter) -> fmt::Result {
        match *self {
            BooleanExpression::Identifier(ref var) => write!(f, "Ide({})", var),
            BooleanExpression::Value(b) => write!(f, "Value({})", b),
            BooleanExpression::IfElse(ref condition, ref consequent, ref alternative) => write!(
                f,
                "IfElse({:?}, {:?}, {:?})",
                condition, consequent, alternative
            ),
            BooleanExpression::Lt(ref lhs, ref rhs) => write!(f, "Lt({:?}, {:?})", lhs, rhs),
            BooleanExpression::Le(ref lhs, ref rhs) => write!(f, "Le({:?}, {:?})", lhs, rhs),
            BooleanExpression::FieldEq(ref lhs, ref rhs) => {
                write!(f, "FieldEq({:?}, {:?})", lhs, rhs)
            }
            BooleanExpression::BoolEq(ref lhs, ref rhs) => {
                write!(f, "BoolEq({:?}, {:?})", lhs, rhs)
            }
            BooleanExpression::Ge(ref lhs, ref rhs) => write!(f, "Ge({:?}, {:?})", lhs, rhs),
            BooleanExpression::Gt(ref lhs, ref rhs) => write!(f, "Gt({:?}, {:?})", lhs, rhs),
            BooleanExpression::And(ref lhs, ref rhs) => write!(f, "And({:?}, {:?})", lhs, rhs),
            BooleanExpression::Not(ref exp) => write!(f, "Not({:?})", exp),
            BooleanExpression::Select(ref array, ref index) => {
                write!(f, "Select({:?}, {:?})", array, index)
            }
            BooleanExpression::Member(ref struc, ref id) => {
                write!(f, "Access({:?}, {:?})", struc, id)
            }
            BooleanExpression::Or(ref lhs, ref rhs) => write!(f, "Or({:?}, {:?})", lhs, rhs),
        }
    }
}

impl<'ast, T: fmt::Debug> fmt::Debug for FieldElementExpression<'ast, T> {
    fn fmt(&self, f: &mut fmt::Formatter) -> fmt::Result {
        match *self {
            FieldElementExpression::Number(ref i) => write!(f, "Num({:?})", i),
            FieldElementExpression::Identifier(ref var) => write!(f, "Ide({:?})", var),
            FieldElementExpression::Add(ref lhs, ref rhs) => write!(f, "Add({:?}, {:?})", lhs, rhs),
            FieldElementExpression::Sub(ref lhs, ref rhs) => write!(f, "Sub({:?}, {:?})", lhs, rhs),
            FieldElementExpression::Mult(ref lhs, ref rhs) => {
                write!(f, "Mult({:?}, {:?})", lhs, rhs)
            }
            FieldElementExpression::Div(ref lhs, ref rhs) => write!(f, "Div({:?}, {:?})", lhs, rhs),
            FieldElementExpression::Pow(ref lhs, ref rhs) => write!(f, "Pow({:?}, {:?})", lhs, rhs),
            FieldElementExpression::IfElse(ref condition, ref consequent, ref alternative) => {
                write!(
                    f,
                    "IfElse({:?}, {:?}, {:?})",
                    condition, consequent, alternative
                )
            }
            FieldElementExpression::FunctionCall(ref i, ref p) => {
                write!(f, "FunctionCall({:?}, (", i)?;
                f.debug_list().entries(p.iter()).finish()?;
                write!(f, ")")
            }
            FieldElementExpression::Member(ref struc, ref id) => {
                write!(f, "Member({:?}, {:?})", struc, id)
            }
            FieldElementExpression::Select(ref id, ref index) => {
                write!(f, "Select({:?}, {:?})", id, index)
            }
        }
    }
}

impl<'ast, T: fmt::Debug> fmt::Debug for ArrayExpressionInner<'ast, T> {
    fn fmt(&self, f: &mut fmt::Formatter) -> fmt::Result {
        match *self {
            ArrayExpressionInner::Identifier(ref var) => write!(f, "Identifier({:?})", var),
            ArrayExpressionInner::Value(ref values) => write!(f, "Value({:?})", values),
            ArrayExpressionInner::FunctionCall(ref i, ref p) => {
                write!(f, "FunctionCall({:?}, (", i)?;
                f.debug_list().entries(p.iter()).finish()?;
                write!(f, ")")
            }
            ArrayExpressionInner::IfElse(ref condition, ref consequent, ref alternative) => write!(
                f,
                "IfElse({:?}, {:?}, {:?})",
                condition, consequent, alternative
            ),
            ArrayExpressionInner::Member(ref struc, ref id) => {
                write!(f, "Member({:?}, {:?})", struc, id)
            }
            ArrayExpressionInner::Select(ref id, ref index) => {
                write!(f, "Select({:?}, {:?})", id, index)
            }
        }
    }
}

impl<'ast, T: fmt::Debug> fmt::Debug for StructExpressionInner<'ast, T> {
    fn fmt(&self, f: &mut fmt::Formatter) -> fmt::Result {
        match *self {
            StructExpressionInner::Identifier(ref var) => write!(f, "{:?}", var),
            StructExpressionInner::Value(ref values) => write!(f, "{:?}", values),
            StructExpressionInner::FunctionCall(ref i, ref p) => {
                write!(f, "FunctionCall({:?}, (", i)?;
                f.debug_list().entries(p.iter()).finish()?;
                write!(f, ")")
            }
            StructExpressionInner::IfElse(ref condition, ref consequent, ref alternative) => {
                write!(
                    f,
                    "IfElse({:?}, {:?}, {:?})",
                    condition, consequent, alternative
                )
            }
            StructExpressionInner::Member(ref struc, ref id) => {
                write!(f, "Member({:?}, {:?})", struc, id)
            }
            StructExpressionInner::Select(ref id, ref index) => {
                write!(f, "Select({:?}, {:?})", id, index)
            }
        }
    }
}

impl<'ast, T: fmt::Display> fmt::Display for TypedExpressionList<'ast, T> {
    fn fmt(&self, f: &mut fmt::Formatter) -> fmt::Result {
        match *self {
            TypedExpressionList::FunctionCall(ref key, ref p, _) => {
                write!(f, "{}(", key.id,)?;
                for (i, param) in p.iter().enumerate() {
                    write!(f, "{}", param)?;
                    if i < p.len() - 1 {
                        write!(f, ", ")?;
                    }
                }
                write!(f, ")")
            }
        }
    }
}

impl<'ast, T: fmt::Debug> fmt::Debug for TypedExpressionList<'ast, T> {
    fn fmt(&self, f: &mut fmt::Formatter) -> fmt::Result {
        match *self {
            TypedExpressionList::FunctionCall(ref i, ref p, _) => {
                write!(f, "FunctionCall({:?}, (", i)?;
                f.debug_list().entries(p.iter()).finish()?;
                write!(f, ")")
            }
        }
    }
}

// Common behaviour across expressions

pub trait IfElse<'ast, T> {
    fn if_else(condition: BooleanExpression<'ast, T>, consequence: Self, alternative: Self)
        -> Self;
}

impl<'ast, T> IfElse<'ast, T> for FieldElementExpression<'ast, T> {
    fn if_else(
        condition: BooleanExpression<'ast, T>,
        consequence: Self,
        alternative: Self,
    ) -> Self {
        FieldElementExpression::IfElse(box condition, box consequence, box alternative)
    }
}

impl<'ast, T> IfElse<'ast, T> for BooleanExpression<'ast, T> {
    fn if_else(
        condition: BooleanExpression<'ast, T>,
        consequence: Self,
        alternative: Self,
    ) -> Self {
        BooleanExpression::IfElse(box condition, box consequence, box alternative)
    }
}

impl<'ast, T> IfElse<'ast, T> for ArrayExpression<'ast, T> {
    fn if_else(
        condition: BooleanExpression<'ast, T>,
        consequence: Self,
        alternative: Self,
    ) -> Self {
        let ty = consequence.inner_type().clone();
        let size = consequence.size();
        ArrayExpressionInner::IfElse(box condition, box consequence, box alternative)
            .annotate(ty, size)
    }
}

impl<'ast, T> IfElse<'ast, T> for StructExpression<'ast, T> {
    fn if_else(
        condition: BooleanExpression<'ast, T>,
        consequence: Self,
        alternative: Self,
    ) -> Self {
        let ty = consequence.ty().clone();
        StructExpressionInner::IfElse(box condition, box consequence, box alternative).annotate(ty)
    }
}

pub trait Select<'ast, T> {
    fn select(array: ArrayExpression<'ast, T>, index: FieldElementExpression<'ast, T>) -> Self;
}

impl<'ast, T> Select<'ast, T> for FieldElementExpression<'ast, T> {
    fn select(array: ArrayExpression<'ast, T>, index: FieldElementExpression<'ast, T>) -> Self {
        FieldElementExpression::Select(box array, box index)
    }
}

impl<'ast, T> Select<'ast, T> for BooleanExpression<'ast, T> {
    fn select(array: ArrayExpression<'ast, T>, index: FieldElementExpression<'ast, T>) -> Self {
        BooleanExpression::Select(box array, box index)
    }
}

impl<'ast, T> Select<'ast, T> for ArrayExpression<'ast, T> {
    fn select(array: ArrayExpression<'ast, T>, index: FieldElementExpression<'ast, T>) -> Self {
        let (ty, size) = match array.inner_type() {
            Type::Array(array_type) => (array_type.ty.clone(), array_type.size.clone()),
            _ => unreachable!(),
        };

        ArrayExpressionInner::Select(box array, box index).annotate(*ty, size)
    }
}

impl<'ast, T> Select<'ast, T> for StructExpression<'ast, T> {
    fn select(array: ArrayExpression<'ast, T>, index: FieldElementExpression<'ast, T>) -> Self {
        let members = match array.inner_type().clone() {
            Type::Struct(members) => members,
            _ => unreachable!(),
        };

        StructExpressionInner::Select(box array, box index).annotate(members)
    }
}

pub trait Member<'ast, T> {
    fn member(s: StructExpression<'ast, T>, member_id: MemberId) -> Self;
}

impl<'ast, T> Member<'ast, T> for FieldElementExpression<'ast, T> {
    fn member(s: StructExpression<'ast, T>, member_id: MemberId) -> Self {
        FieldElementExpression::Member(box s, member_id)
    }
}

impl<'ast, T> Member<'ast, T> for BooleanExpression<'ast, T> {
    fn member(s: StructExpression<'ast, T>, member_id: MemberId) -> Self {
        BooleanExpression::Member(box s, member_id)
    }
}

impl<'ast, T> Member<'ast, T> for ArrayExpression<'ast, T> {
    fn member(s: StructExpression<'ast, T>, member_id: MemberId) -> Self {
        let members = s.ty().clone();

        let ty = members
            .into_iter()
            .find(|member| *member.id == member_id)
            .unwrap()
            .ty;

        let (ty, size) = match *ty {
            Type::Array(array_type) => (array_type.ty, array_type.size),
            _ => unreachable!(),
        };

        ArrayExpressionInner::Member(box s, member_id).annotate(*ty, size)
    }
}

impl<'ast, T> Member<'ast, T> for StructExpression<'ast, T> {
    fn member(s: StructExpression<'ast, T>, member_id: MemberId) -> Self {
        let members = s.ty().clone();

        let ty = members
            .into_iter()
            .find(|member| *member.id == member_id)
            .unwrap()
            .ty;

        let members = match *ty {
            Type::Struct(members) => members,
            _ => unreachable!(),
        };

        StructExpressionInner::Member(box s, member_id).annotate(members)
    }
}<|MERGE_RESOLUTION|>--- conflicted
+++ resolved
@@ -105,56 +105,8 @@
     pub functions: TypedFunctionSymbols<'ast, T>,
 }
 
-<<<<<<< HEAD
-impl<'ast> fmt::Display for Identifier<'ast> {
-    fn fmt(&self, f: &mut fmt::Formatter) -> fmt::Result {
-        if self.stack.len() == 0 && self.version == 0 {
-            write!(f, "{}", self.id)
-        } else {
-            write!(
-                f,
-                "{}_{}_{}",
-                self.stack
-                    .iter()
-                    .map(|(name, sig, count)| format!("{}_{}_{}", name, sig.to_slug(), count))
-                    .collect::<Vec<_>>()
-                    .join("_"),
-                self.id,
-                self.version
-            )
-        }
-    }
-}
-
-impl<'ast> From<&'ast str> for Identifier<'ast> {
-    fn from(id: &'ast str) -> Identifier<'ast> {
-        Identifier {
-            id,
-            version: 0,
-            stack: vec![],
-        }
-    }
-}
-
-#[cfg(test)]
-impl<'ast> Identifier<'ast> {
-    pub fn version(mut self, version: usize) -> Self {
-        self.version = version;
-        self
-    }
-
-    pub fn stack(mut self, stack: Vec<(TypedModuleId, FunctionKey<'ast>, usize)>) -> Self {
-        self.stack = stack;
-        self
-    }
-}
-
 #[derive(Clone, PartialEq)]
 pub enum TypedFunctionSymbol<'ast, T> {
-=======
-#[derive(Debug, Clone, PartialEq)]
-pub enum TypedFunctionSymbol<'ast, T: Field> {
->>>>>>> e2599ee2
     Here(TypedFunction<'ast, T>),
     There(FunctionKey<'ast>, TypedModuleId),
     Flat(FlatEmbed),
@@ -388,10 +340,7 @@
     }
 }
 
-<<<<<<< HEAD
-impl<'ast, T: fmt::Display> fmt::Display for TypedStatement<'ast, T> {
-=======
-impl<'ast, T: Field> TypedStatement<'ast, T> {
+impl<'ast, T: fmt::Display> TypedStatement<'ast, T> {
     fn fmt_indented(&self, f: &mut fmt::Formatter, depth: usize) -> fmt::Result {
         match self {
             TypedStatement::For(variable, from, to, statements) => {
@@ -408,8 +357,7 @@
     }
 }
 
-impl<'ast, T: Field> fmt::Display for TypedStatement<'ast, T> {
->>>>>>> e2599ee2
+impl<'ast, T: fmt::Display> fmt::Display for TypedStatement<'ast, T> {
     fn fmt(&self, f: &mut fmt::Formatter) -> fmt::Result {
         match *self {
             TypedStatement::Return(ref exprs) => {
@@ -759,23 +707,13 @@
 }
 
 #[derive(Clone, PartialEq, Hash, Eq)]
-<<<<<<< HEAD
 pub struct StructExpression<'ast, T> {
-    ty: Vec<(MemberId, Type)>,
-    inner: StructExpressionInner<'ast, T>,
-}
-
-impl<'ast, T> StructExpression<'ast, T> {
-    pub fn ty(&self) -> &Vec<(MemberId, Type)> {
-=======
-pub struct StructExpression<'ast, T: Field> {
     ty: Vec<StructMember>,
     inner: StructExpressionInner<'ast, T>,
 }
 
-impl<'ast, T: Field> StructExpression<'ast, T> {
+impl<'ast, T> StructExpression<'ast, T> {
     pub fn ty(&self) -> &Vec<StructMember> {
->>>>>>> e2599ee2
         &self.ty
     }
 
@@ -805,13 +743,8 @@
     ),
 }
 
-<<<<<<< HEAD
 impl<'ast, T> StructExpressionInner<'ast, T> {
-    pub fn annotate(self, ty: Vec<(MemberId, Type)>) -> StructExpression<'ast, T> {
-=======
-impl<'ast, T: Field> StructExpressionInner<'ast, T> {
     pub fn annotate(self, ty: Vec<StructMember>) -> StructExpression<'ast, T> {
->>>>>>> e2599ee2
         StructExpression { ty, inner: self }
     }
 }
@@ -990,6 +923,11 @@
             BooleanExpression::Gt(ref lhs, ref rhs) => write!(f, "Gt({:?}, {:?})", lhs, rhs),
             BooleanExpression::And(ref lhs, ref rhs) => write!(f, "And({:?}, {:?})", lhs, rhs),
             BooleanExpression::Not(ref exp) => write!(f, "Not({:?})", exp),
+            BooleanExpression::FunctionCall(ref i, ref p) => {
+                write!(f, "FunctionCall({:?}, (", i)?;
+                f.debug_list().entries(p.iter()).finish()?;
+                write!(f, ")")
+            }
             BooleanExpression::Select(ref array, ref index) => {
                 write!(f, "Select({:?}, {:?})", array, index)
             }
