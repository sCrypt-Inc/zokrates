--- conflicted
+++ resolved
@@ -1219,29 +1219,12 @@
     UintLe(Box<UExpression<'ast, T>>, Box<UExpression<'ast, T>>),
     UintGe(Box<UExpression<'ast, T>>, Box<UExpression<'ast, T>>),
     UintGt(Box<UExpression<'ast, T>>, Box<UExpression<'ast, T>>),
-<<<<<<< HEAD
-    FieldEq(
-        Box<FieldElementExpression<'ast, T>>,
-        Box<FieldElementExpression<'ast, T>>,
-    ),
-    BoolEq(
-        Box<BooleanExpression<'ast, T>>,
-        Box<BooleanExpression<'ast, T>>,
-    ),
-    ArrayEq(Box<ArrayExpression<'ast, T>>, Box<ArrayExpression<'ast, T>>),
-    StructEq(
-        Box<StructExpression<'ast, T>>,
-        Box<StructExpression<'ast, T>>,
-    ),
-    TupleEq(Box<TupleExpression<'ast, T>>, Box<TupleExpression<'ast, T>>),
-    UintEq(Box<UExpression<'ast, T>>, Box<UExpression<'ast, T>>),
-=======
     FieldEq(EqExpression<FieldElementExpression<'ast, T>>),
     BoolEq(EqExpression<BooleanExpression<'ast, T>>),
     ArrayEq(EqExpression<ArrayExpression<'ast, T>>),
     StructEq(EqExpression<StructExpression<'ast, T>>),
+    TupleEq(EqExpression<TupleExpression<'ast, T>>),
     UintEq(EqExpression<UExpression<'ast, T>>),
->>>>>>> d9262658
     Or(
         Box<BooleanExpression<'ast, T>>,
         Box<BooleanExpression<'ast, T>>,
@@ -1710,20 +1693,12 @@
             BooleanExpression::UintLe(ref lhs, ref rhs) => write!(f, "{} <= {}", lhs, rhs),
             BooleanExpression::UintGe(ref lhs, ref rhs) => write!(f, "{} >= {}", lhs, rhs),
             BooleanExpression::UintGt(ref lhs, ref rhs) => write!(f, "{} > {}", lhs, rhs),
-<<<<<<< HEAD
-            BooleanExpression::FieldEq(ref lhs, ref rhs) => write!(f, "{} == {}", lhs, rhs),
-            BooleanExpression::BoolEq(ref lhs, ref rhs) => write!(f, "{} == {}", lhs, rhs),
-            BooleanExpression::ArrayEq(ref lhs, ref rhs) => write!(f, "{} == {}", lhs, rhs),
-            BooleanExpression::StructEq(ref lhs, ref rhs) => write!(f, "{} == {}", lhs, rhs),
-            BooleanExpression::TupleEq(ref lhs, ref rhs) => write!(f, "{} == {}", lhs, rhs),
-            BooleanExpression::UintEq(ref lhs, ref rhs) => write!(f, "{} == {}", lhs, rhs),
-=======
             BooleanExpression::FieldEq(ref e) => write!(f, "{}", e),
             BooleanExpression::BoolEq(ref e) => write!(f, "{}", e),
             BooleanExpression::ArrayEq(ref e) => write!(f, "{}", e),
             BooleanExpression::StructEq(ref e) => write!(f, "{}", e),
+            BooleanExpression::TupleEq(ref e) => write!(f, "{}", e),
             BooleanExpression::UintEq(ref e) => write!(f, "{}", e),
->>>>>>> d9262658
             BooleanExpression::Or(ref lhs, ref rhs) => write!(f, "{} || {}", lhs, rhs),
             BooleanExpression::And(ref lhs, ref rhs) => write!(f, "{} && {}", lhs, rhs),
             BooleanExpression::Not(ref exp) => write!(f, "!{}", exp),
@@ -1936,8 +1911,7 @@
     }
 }
 
-<<<<<<< HEAD
-impl<'ast, T: Clone> Expr<'ast, T> for TupleExpression<'ast, T> {
+impl<'ast, T: Field> Expr<'ast, T> for TupleExpression<'ast, T> {
     type Inner = TupleExpressionInner<'ast, T>;
     type Ty = TupleType<'ast, T>;
 
@@ -1958,10 +1932,7 @@
     }
 }
 
-impl<'ast, T: Clone> Expr<'ast, T> for IntExpression<'ast, T> {
-=======
 impl<'ast, T: Field> Expr<'ast, T> for IntExpression<'ast, T> {
->>>>>>> d9262658
     type Inner = Self;
     type Ty = Type<'ast, T>;
 
