--- conflicted
+++ resolved
@@ -351,11 +351,6 @@
             let e2 = f.fold_boolean_expression(e2);
             BooleanExpression::Or(box e1, box e2)
         }
-        BooleanExpression::Xor(box e1, box e2) => {
-            let e1 = f.fold_boolean_expression(e1);
-            let e2 = f.fold_boolean_expression(e2);
-            BooleanExpression::Xor(box e1, box e2)
-        }
         BooleanExpression::And(box e1, box e2) => {
             let e1 = f.fold_boolean_expression(e1);
             let e2 = f.fold_boolean_expression(e2);
@@ -411,15 +406,12 @@
 
             UExpressionInner::Add(box left, box right)
         }
-<<<<<<< HEAD
-=======
         UExpressionInner::Sub(box left, box right) => {
             let left = f.fold_uint_expression(left);
             let right = f.fold_uint_expression(right);
 
             UExpressionInner::Sub(box left, box right)
         }
->>>>>>> b0382ea6
         UExpressionInner::Mult(box left, box right) => {
             let left = f.fold_uint_expression(left);
             let right = f.fold_uint_expression(right);
@@ -432,8 +424,6 @@
 
             UExpressionInner::Xor(box left, box right)
         }
-<<<<<<< HEAD
-=======
         UExpressionInner::And(box left, box right) => {
             let left = f.fold_uint_expression(left);
             let right = f.fold_uint_expression(right);
@@ -467,7 +457,6 @@
             let exps = exps.into_iter().map(|e| f.fold_expression(e)).collect();
             UExpressionInner::FunctionCall(key, exps)
         }
->>>>>>> b0382ea6
         UExpressionInner::Select(box array, box index) => {
             let array = f.fold_array_expression(array);
             let index = f.fold_field_expression(index);
