//! Module containing the complete compilation pipeline.
//!
//! @file compile.rs
//! @author Thibaut Schaeffer <thibaut@schaeff.fr>
//! @date 2018
<<<<<<< HEAD
use crate::absy::{Module, ModuleId, Program};
use crate::flatten::Flattener;
use crate::imports::{self, Importer};
use crate::ir;
use crate::optimizer::Optimize;
use crate::semantics::{self, Checker};
use crate::static_analysis::Analyse;
use std::collections::HashMap;
=======
use absy::Prog;
use flat_absy::FlatProg;
use flatten::Flattener;
use imports::{self, Importer};
use ir;
use optimizer::Optimize;
use semantics::{self, Checker};
use static_analysis::Analyse;
>>>>>>> 89d74f08
use std::fmt;
use std::io;
use std::io::BufRead;
use typed_arena::Arena;
use zokrates_field::field::Field;
use zokrates_pest_ast as pest;

#[derive(Debug)]
pub struct CompileErrors(Vec<CompileError>);

impl From<CompileError> for CompileErrors {
    fn from(e: CompileError) -> CompileErrors {
        CompileErrors(vec![e])
    }
}

impl fmt::Display for CompileErrors {
    fn fmt(&self, f: &mut fmt::Formatter) -> fmt::Result {
        write!(
            f,
            "{}",
            self.0
                .iter()
                .map(|e| format!("{}", e))
                .collect::<Vec<_>>()
                .join("\n\n")
        )
    }
}

#[derive(Debug)]
pub enum CompileErrorInner {
    ParserError(pest::Error),
    ImportError(imports::Error),
    SemanticError(semantics::Error),
    ReadError(io::Error),
}

impl CompileErrorInner {
    pub fn with_context(self, context: &Option<String>) -> CompileError {
        CompileError {
            value: self,
            context: context.clone(),
        }
    }
}

#[derive(Debug)]
pub struct CompileError {
    context: Option<String>,
    value: CompileErrorInner,
}

impl CompileErrors {
    pub fn with_context(self, context: Option<String>) -> Self {
        CompileErrors(
            self.0
                .into_iter()
                .map(|e| CompileError {
                    context: context.clone(),
                    ..e
                })
                .collect(),
        )
    }
}

impl fmt::Display for CompileError {
    fn fmt(&self, f: &mut fmt::Formatter) -> fmt::Result {
        let context = match self.context {
            Some(ref x) => x.clone(),
            None => "???".to_string(),
        };
        write!(f, "{}:{}", context, self.value)
    }
}

impl From<pest::Error> for CompileErrorInner {
    fn from(error: pest::Error) -> Self {
        CompileErrorInner::ParserError(error)
    }
}

impl From<imports::Error> for CompileErrorInner {
    fn from(error: imports::Error) -> Self {
        CompileErrorInner::ImportError(error)
    }
}

impl From<io::Error> for CompileErrorInner {
    fn from(error: io::Error) -> Self {
        CompileErrorInner::ReadError(error)
    }
}

impl From<semantics::Error> for CompileErrorInner {
    fn from(error: semantics::Error) -> Self {
        CompileErrorInner::SemanticError(error)
    }
}

impl fmt::Display for CompileErrorInner {
    fn fmt(&self, f: &mut fmt::Formatter) -> fmt::Result {
        let res = match *self {
            CompileErrorInner::ParserError(ref e) => format!("{}", e),
            CompileErrorInner::SemanticError(ref e) => format!("{}", e),
            CompileErrorInner::ReadError(ref e) => format!("{}", e),
            CompileErrorInner::ImportError(ref e) => format!("{}", e),
        };
        write!(f, "{}", res)
    }
}

pub type Resolve<S, E> = fn(Option<String>, &str) -> Result<(S, String, &str), E>;

pub fn compile<T: Field, R: BufRead, S: BufRead, E: Into<imports::Error>>(
    reader: &mut R,
    location: Option<String>,
<<<<<<< HEAD
    resolve_option: Option<Resolve<S, E>>,
) -> Result<ir::Prog<T>, CompileErrors> {
    let arena = Arena::new();

    let mut source = String::new();
    reader.read_to_string(&mut source).unwrap();
=======
    resolve_option: Option<fn(&Option<String>, &String) -> Result<(S, String, String), E>>,
) -> Result<ir::Prog<T>, CompileErrors> {
    let compiled = compile_aux(reader, location, resolve_option)?;
    Ok(ir::Prog::from(compiled).optimize())
}

pub fn compile_aux<T: Field, R: BufRead, S: BufRead, E: Into<imports::Error>>(
    reader: &mut R,
    location: Option<String>,
    resolve_option: Option<fn(&Option<String>, &String) -> Result<(S, String, String), E>>,
) -> Result<FlatProg<T>, CompileErrors> {
    let mut source = String::new();
    reader.read_to_string(&mut source).unwrap();
    let ast = pest::generate_ast(&source)
        .map_err(|e| CompileErrors::from(CompileErrorInner::from(e).with_context(&location)))?;
    let program_ast_without_imports: Prog<T> = Prog::from(ast);
>>>>>>> 89d74f08

    let source = arena.alloc(source);

    let compiled = compile_program(source, location.clone(), resolve_option, &arena)?;

    // check semantics
<<<<<<< HEAD
    let typed_ast = Checker::check(compiled).map_err(|errors| {
=======
    let typed_ast = Checker::check(program_ast).map_err(|errors| {
>>>>>>> 89d74f08
        CompileErrors(
            errors
                .into_iter()
                .map(|e| CompileErrorInner::from(e).with_context(&location))
                .collect(),
        )
    })?;

    // analyse (unroll and constant propagation)
    let typed_ast = typed_ast.analyse();

    // flatten input program
    let program_flattened = Flattener::flatten(typed_ast);

    // analyse (constant propagation after call resolution)
    let program_flattened = program_flattened.analyse();

    // convert to ir
    let ir_prog = ir::Prog::from(program_flattened);

    // optimize
    let optimized_ir_prog = ir_prog.optimize();

    Ok(optimized_ir_prog)
}

pub fn compile_program<'ast, T: Field, S: BufRead, E: Into<imports::Error>>(
    source: &'ast str,
    location: Option<String>,
    resolve_option: Option<Resolve<S, E>>,
    arena: &'ast Arena<String>,
) -> Result<Program<'ast, T>, CompileErrors> {
    let mut modules = HashMap::new();

    let main = compile_module(
        &source,
        location.clone(),
        resolve_option,
        &mut modules,
        &arena,
    )?;

    let location = location.unwrap_or("???".to_string());

    modules.insert(location.clone(), main);

    Ok(Program {
        main: location,
        modules,
    })
}

pub fn compile_module<'ast, T: Field, S: BufRead, E: Into<imports::Error>>(
    source: &'ast str,
    location: Option<String>,
    resolve_option: Option<Resolve<S, E>>,
    modules: &mut HashMap<ModuleId, Module<'ast, T>>,
    arena: &'ast Arena<String>,
) -> Result<Module<'ast, T>, CompileErrors> {
    let ast = pest::generate_ast(&source)
        .map_err(|e| CompileErrors::from(CompileErrorInner::from(e).with_context(&location)))?;
    let module_without_imports: Module<T> = Module::from(ast);

    Importer::new().apply_imports(
        module_without_imports,
        location.clone(),
        resolve_option,
        modules,
        &arena,
    )
}

#[cfg(test)]
mod test {
    use super::*;
    use std::io::{BufReader, Empty};
    use zokrates_field::field::FieldPrime;

    #[test]
    fn no_resolver_with_imports() {
        let mut r = BufReader::new(
            r#"
			import "./path/to/file" as foo
			def main() -> (field):
			   return foo()
		"#
            .as_bytes(),
        );
        let res: Result<ir::Prog<FieldPrime>, CompileErrors> = compile(
            &mut r,
            Some(String::from("./path/to/file")),
            None::<Resolve<BufReader<Empty>, io::Error>>,
        );

        assert!(res
            .unwrap_err()
            .to_string()
            .contains(&"Can't resolve import without a resolver"));
    }

    #[test]
    fn no_resolver_without_imports() {
        let mut r = BufReader::new(
            r#"
			def main() -> (field):
			   return 1
		"#
            .as_bytes(),
        );
        let res: Result<ir::Prog<FieldPrime>, CompileErrors> = compile(
            &mut r,
            Some(String::from("./path/to/file")),
            None::<Resolve<BufReader<Empty>, io::Error>>,
        );
        assert!(res.is_ok());
    }
}<|MERGE_RESOLUTION|>--- conflicted
+++ resolved
@@ -3,25 +3,14 @@
 //! @file compile.rs
 //! @author Thibaut Schaeffer <thibaut@schaeff.fr>
 //! @date 2018
-<<<<<<< HEAD
-use crate::absy::{Module, ModuleId, Program};
-use crate::flatten::Flattener;
-use crate::imports::{self, Importer};
-use crate::ir;
-use crate::optimizer::Optimize;
-use crate::semantics::{self, Checker};
-use crate::static_analysis::Analyse;
-use std::collections::HashMap;
-=======
-use absy::Prog;
-use flat_absy::FlatProg;
+use absy::{Module, ModuleId, Program};
 use flatten::Flattener;
 use imports::{self, Importer};
 use ir;
 use optimizer::Optimize;
 use semantics::{self, Checker};
 use static_analysis::Analyse;
->>>>>>> 89d74f08
+use std::collections::HashMap;
 use std::fmt;
 use std::io;
 use std::io::BufRead;
@@ -140,42 +129,19 @@
 pub fn compile<T: Field, R: BufRead, S: BufRead, E: Into<imports::Error>>(
     reader: &mut R,
     location: Option<String>,
-<<<<<<< HEAD
     resolve_option: Option<Resolve<S, E>>,
 ) -> Result<ir::Prog<T>, CompileErrors> {
     let arena = Arena::new();
 
     let mut source = String::new();
     reader.read_to_string(&mut source).unwrap();
-=======
-    resolve_option: Option<fn(&Option<String>, &String) -> Result<(S, String, String), E>>,
-) -> Result<ir::Prog<T>, CompileErrors> {
-    let compiled = compile_aux(reader, location, resolve_option)?;
-    Ok(ir::Prog::from(compiled).optimize())
-}
-
-pub fn compile_aux<T: Field, R: BufRead, S: BufRead, E: Into<imports::Error>>(
-    reader: &mut R,
-    location: Option<String>,
-    resolve_option: Option<fn(&Option<String>, &String) -> Result<(S, String, String), E>>,
-) -> Result<FlatProg<T>, CompileErrors> {
-    let mut source = String::new();
-    reader.read_to_string(&mut source).unwrap();
-    let ast = pest::generate_ast(&source)
-        .map_err(|e| CompileErrors::from(CompileErrorInner::from(e).with_context(&location)))?;
-    let program_ast_without_imports: Prog<T> = Prog::from(ast);
->>>>>>> 89d74f08
 
     let source = arena.alloc(source);
 
     let compiled = compile_program(source, location.clone(), resolve_option, &arena)?;
 
     // check semantics
-<<<<<<< HEAD
     let typed_ast = Checker::check(compiled).map_err(|errors| {
-=======
-    let typed_ast = Checker::check(program_ast).map_err(|errors| {
->>>>>>> 89d74f08
         CompileErrors(
             errors
                 .into_iter()
