use crate::flat_absy::flat_parameter::FlatParameter;
use crate::flat_absy::FlatVariable;
use crate::solvers::Solver;
use std::fmt;
use zokrates_field::Field;

mod expression;
pub mod folder;
mod from_flat;
mod interpreter;
mod serialize;
mod witness;

pub use self::expression::QuadComb;
pub use self::expression::{CanonicalLinComb, LinComb};
pub use self::serialize::ProgEnum;

pub use self::interpreter::{Error, ExecutionResult};
pub use self::witness::Witness;

#[derive(Debug, Serialize, Deserialize, Clone, Hash)]
pub enum Statement<T> {
    Constraint(QuadComb<T>, LinComb<T>),
    Directive(Directive<T>),
    Log(String),
}

impl<T: Field> PartialEq for Statement<T> {
    fn eq(&self, other: &Self) -> bool {
        match (self, other) {
            (Statement::Constraint(l1, r1), Statement::Constraint(l2, r2)) => {
                l1.eq(l2) && r1.eq(r2)
            }
            (Statement::Directive(d1), Statement::Directive(d2)) => d1.eq(d2),
            _ => false,
        }
    }
}

impl<T: Field> Eq for Statement<T> {}

impl<T: Field> Statement<T> {
    pub fn definition<U: Into<QuadComb<T>>>(v: FlatVariable, e: U) -> Self {
        Statement::Constraint(e.into(), v.into())
    }

    pub fn constraint<U: Into<QuadComb<T>>, V: Into<LinComb<T>>>(quad: U, lin: V) -> Self {
        Statement::Constraint(quad.into(), lin.into())
    }
}

<<<<<<< HEAD
#[derive(Clone, PartialEq, Debug, Serialize, Deserialize, Hash, Eq)]
pub struct Directive<T: Field> {
    pub inputs: Vec<QuadComb<T>>,
=======
#[derive(Clone, Debug, Serialize, Deserialize, Hash)]
pub struct Directive<T> {
    pub inputs: Vec<LinComb<T>>,
>>>>>>> e1a0d27f
    pub outputs: Vec<FlatVariable>,
    pub solver: Solver,
}

impl<T: Field> PartialEq for Directive<T> {
    fn eq(&self, other: &Self) -> bool {
        self.inputs.eq(&other.inputs)
            && self.outputs.eq(&other.outputs)
            && self.solver.eq(&other.solver)
    }
}

impl<T: Field> Eq for Directive<T> {}

impl<T: Field> fmt::Display for Directive<T> {
    fn fmt(&self, f: &mut fmt::Formatter) -> fmt::Result {
        write!(
            f,
            "# {} = {}({})",
            self.outputs
                .iter()
                .map(|o| format!("{}", o))
                .collect::<Vec<_>>()
                .join(", "),
            self.solver,
            self.inputs
                .iter()
                .map(|i| format!("{}", i))
                .collect::<Vec<_>>()
                .join(", ")
        )
    }
}

impl<T: Field> fmt::Display for Statement<T> {
    fn fmt(&self, f: &mut fmt::Formatter) -> fmt::Result {
        match *self {
            Statement::Constraint(ref quad, ref lin) => write!(f, "{} == {}", quad, lin),
            Statement::Directive(ref s) => write!(f, "{}", s),
            Statement::Log(ref l) => write!(f, "{}", l),
        }
    }
}

#[derive(Debug, Serialize, Deserialize, Clone)]
pub struct Function<T> {
    pub id: String,
    pub statements: Vec<Statement<T>>,
    pub arguments: Vec<FlatVariable>,
    pub returns: Vec<FlatVariable>,
}

impl<T: Field> PartialEq for Function<T> {
    fn eq(&self, other: &Self) -> bool {
        self.id.eq(&other.id)
            && self.statements.eq(&other.statements)
            && self.arguments.eq(&other.arguments)
            && self.returns.eq(&other.returns)
    }
}

impl<T: Field> fmt::Display for Function<T> {
    fn fmt(&self, f: &mut fmt::Formatter) -> fmt::Result {
        write!(
            f,
            "def {}({}) -> ({}):\n{}\n\t return {}",
            self.id,
            self.arguments
                .iter()
                .map(|v| format!("{}", v))
                .collect::<Vec<_>>()
                .join(", "),
            self.returns.len(),
            self.statements
                .iter()
                .map(|s| format!("\t{}", s))
                .collect::<Vec<_>>()
                .join("\n"),
            self.returns
                .iter()
                .map(|e| format!("{}", e))
                .collect::<Vec<_>>()
                .join(", ")
        )
    }
}

#[derive(Serialize, Deserialize, Debug, Clone)]
pub struct Prog<T> {
    pub main: Function<T>,
    pub private: Vec<bool>,
}

impl<T: Field> PartialEq for Prog<T> {
    fn eq(&self, other: &Self) -> bool {
        self.main.eq(&other.main) && self.private.eq(&other.private)
    }
}

impl<T: Field> Prog<T> {
    pub fn constraint_count(&self) -> usize {
        self.main
            .statements
            .iter()
            .filter(|s| match s {
                Statement::Constraint(..) => true,
                _ => false,
            })
            .count()
    }

    pub fn arguments_count(&self) -> usize {
        self.private.len()
    }

    pub fn parameters(&self) -> Vec<FlatParameter> {
        self.main
            .arguments
            .iter()
            .zip(self.private.iter())
            .map(|(id, private)| FlatParameter {
                private: *private,
                id: *id,
            })
            .collect()
    }
}

impl<T: Field> fmt::Display for Prog<T> {
    fn fmt(&self, f: &mut fmt::Formatter) -> fmt::Result {
        write!(f, "{}", self.main)
    }
}

#[cfg(test)]
mod tests {
    use super::*;
    use zokrates_field::Bn128Field;

    mod statement {
        use super::*;

        #[test]
        fn print_constraint() {
            let c: Statement<Bn128Field> = Statement::Constraint(
                QuadComb::from_linear_combinations(
                    FlatVariable::new(42).into(),
                    FlatVariable::new(42).into(),
                ),
                FlatVariable::new(42).into(),
            );
            assert_eq!(format!("{}", c), "(1 * _42) * (1 * _42) == 1 * _42")
        }
    }
}<|MERGE_RESOLUTION|>--- conflicted
+++ resolved
@@ -49,15 +49,9 @@
     }
 }
 
-<<<<<<< HEAD
-#[derive(Clone, PartialEq, Debug, Serialize, Deserialize, Hash, Eq)]
-pub struct Directive<T: Field> {
-    pub inputs: Vec<QuadComb<T>>,
-=======
 #[derive(Clone, Debug, Serialize, Deserialize, Hash)]
 pub struct Directive<T> {
-    pub inputs: Vec<LinComb<T>>,
->>>>>>> e1a0d27f
+    pub inputs: Vec<QuadComb<T>>,
     pub outputs: Vec<FlatVariable>,
     pub solver: Solver,
 }
