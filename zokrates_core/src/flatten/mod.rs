//! Module containing the `Flattener` to process a program that is R1CS-able.
//!
//! @file flatten.rs
//! @author Dennis Kuhnert <dennis.kuhnert@campus.tu-berlin.de>
//! @author Jacob Eberhardt <jacob.eberhardt@tu-berlin.de>
//! @date 2017

use crate::flat_absy::*;
use crate::solvers::Solver;
use crate::zir::types::{FunctionIdentifier, FunctionKey, Signature, Type};
use crate::zir::*;
use std::collections::hash_map::Entry;
use std::collections::HashMap;
use std::convert::TryFrom;
use zokrates_field::field::Field;

/// Flattener, computes flattened program.
#[derive(Debug)]
pub struct Flattener<'ast, T: Field> {
    /// Index of the next introduced variable while processing the program.
    next_var_idx: usize,
    /// `FlatVariable`s corresponding to each `Identifier`
    layout: HashMap<Identifier<'ast>, FlatVariable>,
    /// Cached `FlatFunction`s to avoid re-flattening them
    flat_cache: HashMap<FunctionKey<'ast>, FlatFunction<T>>,
    /// Cached bit decompositions to avoid re-generating them
    bits_cache: HashMap<FlatExpression<T>, Vec<FlatExpression<T>>>,
    depth: usize,
}

trait FlattenOutput<T: Field>: Sized {
    fn branches(self, other: Self) -> (Self, Self);

    fn flat(&self) -> Vec<FlatExpression<T>>;
}

impl<T: Field> FlattenOutput<T> for FlatExpression<T> {
    fn branches(self, other: Self) -> (Self, Self) {
        (self, other)
    } 

    fn flat(&self) -> Vec<FlatExpression<T>> {
        vec![self.clone()]
    }
}

impl<T: Field> FlattenOutput<T> for FlatUExpression<T> {
    fn branches(self, other: Self) -> (Self, Self) {
        let left_bits = self.bits.unwrap();
        let right_bits = other.bits.unwrap();
        let size = std::cmp::max(left_bits.len(), right_bits.len());

        let left_bits = (0..size - left_bits.len()).map(|_| FlatExpression::Number(T::from(0))).chain(left_bits).collect();
        let right_bits = (0..size - right_bits.len()).map(|_| FlatExpression::Number(T::from(0))).chain(right_bits).collect();

        (
            FlatUExpression {
                bits: Some(left_bits),
                ..self
            },
            FlatUExpression {
                bits: Some(right_bits),
                ..other
            }
        )
    }

    fn flat(&self) -> Vec<FlatExpression<T>> {
        self.bits.clone().unwrap().clone().into_iter().chain(std::iter::once(self.field.clone().unwrap())).collect()
    }
}

// We introduce a trait in order to make it possible to make flattening `e` generic over the type of `e`

trait Flatten<'ast, T: Field>: TryFrom<ZirExpression<'ast, T>, Error = ()> + IfElse<'ast, T> {
    type Output: FlattenOutput<T>;

    fn flatten(
        self,
        flattener: &mut Flattener<'ast, T>,
        symbols: &ZirFunctionSymbols<'ast, T>,
        statements_flattened: &mut Vec<FlatStatement<T>>,
    ) -> Self::Output;
}

impl<'ast, T: Field> Flatten<'ast, T> for FieldElementExpression<'ast, T> {
    type Output = FlatExpression<T>;

    fn flatten(
        self,
        flattener: &mut Flattener<'ast, T>,
        symbols: &ZirFunctionSymbols<'ast, T>,
        statements_flattened: &mut Vec<FlatStatement<T>>,
    ) -> Self::Output {
        flattener.flatten_field_expression(symbols, statements_flattened, self)
    }
}

impl<'ast, T: Field> Flatten<'ast, T> for UExpression<'ast, T> {
    type Output = FlatUExpression<T>;

    fn flatten(
        self,
        flattener: &mut Flattener<'ast, T>,
        symbols: &ZirFunctionSymbols<'ast, T>,
        statements_flattened: &mut Vec<FlatStatement<T>>,
    ) -> Self::Output {
        flattener.flatten_uint_expression(symbols, statements_flattened, self)
    }
}

impl<'ast, T: Field> Flatten<'ast, T> for BooleanExpression<'ast, T> {
    type Output = FlatExpression<T>;

    fn flatten(
        self,
        flattener: &mut Flattener<'ast, T>,
        symbols: &ZirFunctionSymbols<'ast, T>,
        statements_flattened: &mut Vec<FlatStatement<T>>,
    ) -> Self::Output {
        flattener.flatten_boolean_expression(symbols, statements_flattened, self)
    }
}

#[derive(Clone, Debug)]
struct FlatUExpression<T: Field> {
    field: Option<FlatExpression<T>>,
    bits: Option<Vec<FlatExpression<T>>>,
}

impl<T: Field> FlatUExpression<T> {
    fn default() -> Self {
        FlatUExpression {
            field: None,
            bits: None,
        }
    }
}

impl<T: Field> FlatUExpression<T> {
    fn field<U: Into<Option<FlatExpression<T>>>>(mut self, e: U) -> Self {
        self.field = e.into();
        self
    }

    fn bits<U: Into<Option<Vec<FlatExpression<T>>>>>(mut self, e: U) -> Self {
        self.bits = e.into();
        self
    }

    fn with_field<U: Into<Option<FlatExpression<T>>>>(e: U) -> Self {
        Self::default().field(e)
    }

    fn with_bits<U: Into<Option<Vec<FlatExpression<T>>>>>(e: U) -> Self {
        Self::default().bits(e)
    }

    fn get_field_unchecked(self) -> FlatExpression<T> {
        match self.field {
            Some(f) => f,
            None => match self.bits {
                Some(bits) => {
                    //assert_eq!(bits.len(), 32);
                    bits.into_iter().rev().enumerate().fold(
                        FlatExpression::Number(T::from(0)),
                        |acc, (index, bit)| {
                            FlatExpression::Add(
                                box acc,
                                box FlatExpression::Mult(
                                    box FlatExpression::Number(T::from(2).pow(index)),
                                    box bit,
                                ),
                            )
                        },
                    )
                }
                None => unreachable!(),
            },
        }
    }
}

impl<'ast, T: Field> Flattener<'ast, T> {
    pub fn flatten(p: ZirProgram<'ast, T>) -> FlatProg<T> {
        Flattener::new().flatten_program(p)
    }

    /// Returns a `Flattener` with fresh `layout`.

    fn new() -> Flattener<'ast, T> {
        Flattener {
            next_var_idx: 0,
            layout: HashMap::new(),
            flat_cache: HashMap::new(),
            bits_cache: HashMap::new(),
            depth: 0,
        }
    }

    /// Flatten an if/else expression
    ///
    /// # Arguments
    ///
    /// * `symbols` - Available functions in this context
    /// * `statements_flattened` - Vector where new flattened statements can be added.
    /// * `condition` - the condition as a `BooleanExpression`.
    /// * `consequence` - the consequence of type U.
    /// * `alternative` - the alternative of type U.
    /// # Remarks
    /// * U is the type of the expression
    fn flatten_if_else_expression<U: Flatten<'ast, T>>(
        &mut self,
        symbols: &ZirFunctionSymbols<'ast, T>,
        statements_flattened: &mut Vec<FlatStatement<T>>,
        condition: BooleanExpression<'ast, T>,
        consequence: U,
        alternative: U,
    ) -> FlatUExpression<T> {
        let condition = self.flatten_boolean_expression(symbols, statements_flattened, condition);

        let consequence = consequence.flatten(self, symbols, statements_flattened);

        let alternative = alternative.flatten(self, symbols, statements_flattened);

        let condition_id = self.use_sym();
        statements_flattened.push(FlatStatement::Definition(condition_id, condition));

        let consequence = consequence.flat();
        let alternative = alternative.flat();
        
        let size = consequence.len();

        let consequence_ids: Vec<_> = (0..size).map(|_| self.use_sym()).collect();
        statements_flattened.extend(
            consequence
                .into_iter()
                .zip(consequence_ids.iter())
                .map(|(c, c_id)| FlatStatement::Definition(*c_id, c)),
        );

        let alternative_ids: Vec<_> = (0..size).map(|_| self.use_sym()).collect();
        statements_flattened.extend(
            alternative
                .into_iter()
                .zip(alternative_ids.iter())
                .map(|(a, a_id)| FlatStatement::Definition(*a_id, a)),
        );

        let term0_ids: Vec<_> = (0..size).map(|_| self.use_sym()).collect();
        statements_flattened.extend(consequence_ids.iter().zip(term0_ids.iter()).map(
            |(c_id, t0_id)| {
                FlatStatement::Definition(
                    *t0_id,
                    FlatExpression::Mult(
                        box condition_id.clone().into(),
                        box FlatExpression::from(*c_id),
                    ),
                )
            },
        ));

        let term1_ids: Vec<_> = (0..size).map(|_| self.use_sym()).collect();
        statements_flattened.extend(alternative_ids.iter().zip(term1_ids.iter()).map(
            |(a_id, t1_id)| {
                FlatStatement::Definition(
                    *t1_id,
                    FlatExpression::Mult(
                        box FlatExpression::Sub(
                            box FlatExpression::Number(T::one()),
                            box condition_id.into(),
                        ),
                        box FlatExpression::from(*a_id),
                    ),
                )
            },
        ));

        let res: Vec<_> = (0..size).map(|_| self.use_sym()).collect();
        statements_flattened.extend(term0_ids.iter().zip(term1_ids).zip(res.iter()).map(
            |((t0_id, t1_id), r_id)| {
                FlatStatement::Definition(
                    *r_id,
                    FlatExpression::Add(
                        box FlatExpression::from(*t0_id),
                        box FlatExpression::from(t1_id),
                    ),
                )
            },
        ));

        let mut res: Vec<_> = res.into_iter().map(|r| r.into()).collect();

        FlatUExpression {
            field: Some(res.pop().unwrap()),
            bits: Some(res)
        }
    }

    /// Flattens a boolean expression
    ///
    /// # Arguments
    ///
    /// * `symbols` - Available functions in this context
    /// * `statements_flattened` - Vector where new flattened statements can be added.
    /// * `expression` - `BooleanExpression` that will be flattened.
    ///
    /// # Postconditions
    ///
    /// * `flatten_boolean_expressions` always returns a linear expression,
    /// * in order to preserve composability.
    fn flatten_boolean_expression(
        &mut self,
        symbols: &ZirFunctionSymbols<'ast, T>,
        statements_flattened: &mut Vec<FlatStatement<T>>,
        expression: BooleanExpression<'ast, T>,
    ) -> FlatExpression<T> {
        // those will be booleans in the future
        match expression {
            BooleanExpression::Identifier(x) => {
                FlatExpression::Identifier(self.layout.get(&x).unwrap().clone())
            }
            BooleanExpression::Lt(box lhs, box rhs) => {
                // Get the bit width to know the size of the binary decompositions for this Field
                let bit_width = T::get_required_bits();
                let safe_width = bit_width - 2; // making sure we don't overflow, assert here?

                // We know from semantic checking that lhs and rhs have the same type
                // What the expression will flatten to depends on that type

                let lhs_flattened =
                    self.flatten_field_expression(symbols, statements_flattened, lhs);
                let rhs_flattened =
                    self.flatten_field_expression(symbols, statements_flattened, rhs);

                // lhs
                let lhs_id = self.use_sym();
                statements_flattened.push(FlatStatement::Definition(lhs_id, lhs_flattened));

                // check that lhs and rhs are within the right range, i.e., their higher two bits are zero. We use big-endian so they are at positions 0 and 1

                // lhs
                {
                    // define variables for the bits
                    let lhs_bits_be: Vec<FlatVariable> =
                        (0..safe_width).map(|_| self.use_sym()).collect();

                    // add a directive to get the bits
                    statements_flattened.push(FlatStatement::Directive(FlatDirective::new(
                        lhs_bits_be.clone(),
<<<<<<< HEAD
                        Solver::bits(T::get_required_bits()),
=======
                        Solver::bits(safe_width),
>>>>>>> 6bee1f89
                        vec![lhs_id],
                    )));

                    // bitness checks
                    for i in 0..safe_width {
                        statements_flattened.push(FlatStatement::Condition(
                            FlatExpression::Identifier(lhs_bits_be[i]),
                            FlatExpression::Mult(
                                box FlatExpression::Identifier(lhs_bits_be[i]),
                                box FlatExpression::Identifier(lhs_bits_be[i]),
                            ),
                        ));
                    }

                    // bit decomposition check
                    let mut lhs_sum = FlatExpression::Number(T::from(0));

                    for i in 0..safe_width {
                        lhs_sum = FlatExpression::Add(
                            box lhs_sum,
                            box FlatExpression::Mult(
                                box FlatExpression::Identifier(lhs_bits_be[i]),
                                box FlatExpression::Number(T::from(2).pow(safe_width - i - 1)),
                            ),
                        );
                    }

                    statements_flattened.push(FlatStatement::Condition(
                        FlatExpression::Identifier(lhs_id),
                        lhs_sum,
                    ));
                }

                // rhs
                let rhs_id = self.use_sym();
                statements_flattened.push(FlatStatement::Definition(rhs_id, rhs_flattened));

                // rhs
                {
                    // define variables for the bits
                    let rhs_bits_be: Vec<FlatVariable> =
                        (0..safe_width).map(|_| self.use_sym()).collect();

                    // add a directive to get the bits
                    statements_flattened.push(FlatStatement::Directive(FlatDirective::new(
                        rhs_bits_be.clone(),
<<<<<<< HEAD
                        Solver::bits(T::get_required_bits()),
=======
                        Solver::bits(safe_width),
>>>>>>> 6bee1f89
                        vec![rhs_id],
                    )));

                    // bitness checks
                    for i in 0..safe_width {
                        statements_flattened.push(FlatStatement::Condition(
                            FlatExpression::Identifier(rhs_bits_be[i]),
                            FlatExpression::Mult(
                                box FlatExpression::Identifier(rhs_bits_be[i]),
                                box FlatExpression::Identifier(rhs_bits_be[i]),
                            ),
                        ));
                    }

                    // bit decomposition check
                    let mut rhs_sum = FlatExpression::Number(T::from(0));

                    for i in 0..safe_width {
                        rhs_sum = FlatExpression::Add(
                            box rhs_sum,
                            box FlatExpression::Mult(
                                box FlatExpression::Identifier(rhs_bits_be[i]),
                                box FlatExpression::Number(T::from(2).pow(safe_width - i - 1)),
                            ),
                        );
                    }

                    statements_flattened.push(FlatStatement::Condition(
                        FlatExpression::Identifier(rhs_id),
                        rhs_sum,
                    ));
                }

                // sym := (lhs * 2) - (rhs * 2)
                let subtraction_result = FlatExpression::Sub(
                    box FlatExpression::Mult(
                        box FlatExpression::Number(T::from(2)),
                        box FlatExpression::Identifier(lhs_id),
                    ),
                    box FlatExpression::Mult(
                        box FlatExpression::Number(T::from(2)),
                        box FlatExpression::Identifier(rhs_id),
                    ),
                );

                // define variables for the bits
                let sub_bits_be: Vec<FlatVariable> =
                    (0..bit_width).map(|_| self.use_sym()).collect();

                // add a directive to get the bits
                statements_flattened.push(FlatStatement::Directive(FlatDirective::new(
                    sub_bits_be.clone(),
<<<<<<< HEAD
                    Solver::bits(T::get_required_bits()),
=======
                    Solver::bits(bit_width),
>>>>>>> 6bee1f89
                    vec![subtraction_result.clone()],
                )));

                // bitness checks
                for i in 0..bit_width {
                    statements_flattened.push(FlatStatement::Condition(
                        FlatExpression::Identifier(sub_bits_be[i]),
                        FlatExpression::Mult(
                            box FlatExpression::Identifier(sub_bits_be[i]),
                            box FlatExpression::Identifier(sub_bits_be[i]),
                        ),
                    ));
                }

                // sum(sym_b{i} * 2**i)
                let mut expr = FlatExpression::Number(T::from(0));

                for i in 0..bit_width {
                    expr = FlatExpression::Add(
                        box expr,
                        box FlatExpression::Mult(
                            box FlatExpression::Identifier(sub_bits_be[i]),
                            box FlatExpression::Number(T::from(2).pow(bit_width - i - 1)),
                        ),
                    );
                }

                statements_flattened.push(FlatStatement::Condition(subtraction_result, expr));

                FlatExpression::Identifier(sub_bits_be[bit_width - 1])
            }
            BooleanExpression::BoolEq(box lhs, box rhs) => {
                // lhs and rhs are booleans, they flatten to 0 or 1
                let x = self.flatten_boolean_expression(symbols, statements_flattened, lhs);
                let y = self.flatten_boolean_expression(symbols, statements_flattened, rhs);
                // Wanted: Not(X - Y)**2 which is an XNOR
                // We know that X and Y are [0, 1]
                // (X - Y) can become a negative values, which is why squaring the result is needed
                // Negating this returns correct result

                // Non-binary Truth table for logic of operation
                // +---+---+-------+---------------+
                // | X | Y | X - Y | Not(X - Y)**2 |
                // +---+---+-------+---------------+
                // | 1 | 1 |     0 |             1 |
                // | 1 | 0 |     1 |             0 |
                // | 0 | 1 |    -1 |             0 |
                // | 0 | 0 |     0 |             1 |
                // +---+---+-------+---------------+

                let x_sub_y = FlatExpression::Sub(box x, box y);
                let name_x_mult_x = self.use_sym();

                statements_flattened.push(FlatStatement::Definition(
                    name_x_mult_x,
                    FlatExpression::Mult(box x_sub_y.clone(), box x_sub_y),
                ));

                FlatExpression::Sub(
                    box FlatExpression::Number(T::one()),
                    box FlatExpression::Identifier(name_x_mult_x),
                )
            }
            BooleanExpression::FieldEq(box lhs, box rhs) => {
                // We know from semantic checking that lhs and rhs have the same type
                // What the expression will flatten to depends on that type

                // Wanted: (Y = (X != 0) ? 1 : 0)
                // X = a - b
                // # Y = if X == 0 then 0 else 1 fi
                // # M = if X == 0 then 1 else 1/X fi
                // Y == X * M
                // 0 == (1-Y) * X

                let name_y = self.use_sym();
                let name_m = self.use_sym();

                let x = self.flatten_field_expression(
                    symbols,
                    statements_flattened,
                    FieldElementExpression::Sub(box lhs, box rhs),
                );

                statements_flattened.push(FlatStatement::Directive(FlatDirective::new(
                    vec![name_y, name_m],
                    Solver::ConditionEq,
                    vec![x.clone()],
                )));
                statements_flattened.push(FlatStatement::Condition(
                    FlatExpression::Identifier(name_y),
                    FlatExpression::Mult(box x.clone(), box FlatExpression::Identifier(name_m)),
                ));

                let res = FlatExpression::Sub(
                    box FlatExpression::Number(T::one()),
                    box FlatExpression::Identifier(name_y),
                );

                statements_flattened.push(FlatStatement::Condition(
                    FlatExpression::Number(T::zero()),
                    FlatExpression::Mult(box res.clone(), box x),
                ));

                res
            }
            BooleanExpression::Le(box lhs, box rhs) => {
                let lt = self.flatten_boolean_expression(
                    symbols,
                    statements_flattened,
                    BooleanExpression::Lt(box lhs.clone(), box rhs.clone()),
                );
                let eq = self.flatten_boolean_expression(
                    symbols,
                    statements_flattened,
                    BooleanExpression::FieldEq(box lhs.clone(), box rhs.clone()),
                );
                FlatExpression::Add(box eq, box lt)
            }
            BooleanExpression::Gt(lhs, rhs) => self.flatten_boolean_expression(
                symbols,
                statements_flattened,
                BooleanExpression::Lt(rhs, lhs),
            ),
            BooleanExpression::Ge(lhs, rhs) => self.flatten_boolean_expression(
                symbols,
                statements_flattened,
                BooleanExpression::Le(rhs, lhs),
            ),
            BooleanExpression::Or(box lhs, box rhs) => {
                let x = box self.flatten_boolean_expression(symbols, statements_flattened, lhs);
                let y = box self.flatten_boolean_expression(symbols, statements_flattened, rhs);
                assert!(x.is_linear() && y.is_linear());
                let name_x_and_y = self.use_sym();
                statements_flattened.push(FlatStatement::Definition(
                    name_x_and_y,
                    FlatExpression::Mult(x.clone(), y.clone()),
                ));
                FlatExpression::Sub(
                    box FlatExpression::Add(x, y),
                    box FlatExpression::Identifier(name_x_and_y),
                )
            }
            BooleanExpression::And(box lhs, box rhs) => {
                let x = self.flatten_boolean_expression(symbols, statements_flattened, lhs);
                let y = self.flatten_boolean_expression(symbols, statements_flattened, rhs);

                let name_x_and_y = self.use_sym();
                assert!(x.is_linear() && y.is_linear());
                statements_flattened.push(FlatStatement::Definition(
                    name_x_and_y,
                    FlatExpression::Mult(box x, box y),
                ));

                FlatExpression::Identifier(name_x_and_y)
            }
            BooleanExpression::Not(box exp) => {
                let x = self.flatten_boolean_expression(symbols, statements_flattened, exp);
                FlatExpression::Sub(box FlatExpression::Number(T::one()), box x)
            }
            BooleanExpression::Value(b) => FlatExpression::Number(match b {
                true => T::from(1),
                false => T::from(0),
            }),
            BooleanExpression::IfElse(box condition, box consequence, box alternative) => self
                .flatten_if_else_expression(
                    symbols,
                    statements_flattened,
                    condition,
                    consequence,
                    alternative,
                ).get_field_unchecked()
            .clone(),
        }
    }

    /// Flattens a function call
    ///
    /// # Arguments
    ///
    /// * `symbols` - Available functions in this context
    /// * `statements_flattened` - Vector where new flattened statements can be added.
    /// * `id` - `Identifier of the function.
    /// * `return_types` - Types of the return values of the function
    /// * `param_expressions` - Arguments of this call
    fn flatten_function_call(
        &mut self,
        symbols: &ZirFunctionSymbols<'ast, T>,
        statements_flattened: &mut Vec<FlatStatement<T>>,
        id: FunctionIdentifier<'ast>,
        return_types: Vec<Type>,
        param_expressions: Vec<ZirExpression<'ast, T>>,
    ) -> Vec<FlatUExpression<T>> {
        let passed_signature = Signature::new()
            .inputs(param_expressions.iter().map(|e| e.get_type()).collect())
            .outputs(return_types);

        let key = FunctionKey::with_id(id).signature(passed_signature);

        let funct = self.get_embed(&key, &symbols);

        if funct == crate::embed::FlatEmbed::U32ToBits {
            assert_eq!(param_expressions.len(), 1);
            let mut param_expressions = param_expressions;
            let p = param_expressions.pop().unwrap();
            let p = match p {
                ZirExpression::Uint(e) => e,
                _ => unreachable!(),
            };
            let from = p.metadata.clone().unwrap().bitwidth.unwrap();
            let p = self.flatten_uint_expression(symbols, statements_flattened, p);
            let bits = self
                .get_bits(p, from, 32, statements_flattened)
                .into_iter()
                .map(|b| FlatUExpression::with_field(b))
                .collect();
            return bits;
        }

        if funct == crate::embed::FlatEmbed::U32FromBits {
            assert_eq!(param_expressions.len(), 32);
            let param_expressions: Vec<_> = param_expressions
                .into_iter()
                .map(|p| {
                    self.flatten_expression(symbols, statements_flattened, p)
                        .get_field_unchecked()
                })
                .collect();
            return vec![FlatUExpression::with_bits(param_expressions)];
        }

        let funct = funct.synthetize();

        let mut replacement_map = HashMap::new();

        // Handle complex parameters and assign values:
        // Rename Parameters, assign them to values in call. Resolve complex expressions with definitions
        let params_flattened = param_expressions
            .into_iter()
            .map(|param_expr| self.flatten_expression(symbols, statements_flattened, param_expr))
            .into_iter()
            .map(|x| x.get_field_unchecked())
            .collect::<Vec<_>>();

        for (concrete_argument, formal_argument) in
            params_flattened.into_iter().zip(funct.arguments)
        {
            let new_var = self.use_sym();
            statements_flattened.push(FlatStatement::Definition(new_var, concrete_argument));
            replacement_map.insert(formal_argument.id, new_var);
        }

        // Ensure renaming and correct returns:
        // add all flattened statements, adapt return statements

        let (mut return_statements, statements): (Vec<_>, Vec<_>) =
            funct.statements.into_iter().partition(|s| match s {
                FlatStatement::Return(..) => true,
                _ => false,
            });

        let statements: Vec<_> = statements
            .into_iter()
            .map(|stat| match stat {
                // set return statements as expression result
                FlatStatement::Return(..) => unreachable!(),
                FlatStatement::Definition(var, rhs) => {
                    let new_var = self.use_sym();
                    replacement_map.insert(var, new_var);
                    let new_rhs = rhs.apply_substitution(&replacement_map);
                    FlatStatement::Definition(new_var, new_rhs)
                }
                FlatStatement::Condition(lhs, rhs) => {
                    let new_lhs = lhs.apply_substitution(&replacement_map);
                    let new_rhs = rhs.apply_substitution(&replacement_map);
                    FlatStatement::Condition(new_lhs, new_rhs)
                }
                FlatStatement::Directive(d) => {
                    let new_outputs = d
                        .outputs
                        .into_iter()
                        .map(|o| {
                            let new_o = self.use_sym();
                            replacement_map.insert(o, new_o);
                            new_o
                        })
                        .collect();
                    let new_inputs = d
                        .inputs
                        .into_iter()
                        .map(|i| i.apply_substitution(&replacement_map))
                        .collect();
                    FlatStatement::Directive(FlatDirective {
                        outputs: new_outputs,
                        solver: d.solver,
                        inputs: new_inputs,
                    })
                }
                FlatStatement::Log(s) => FlatStatement::Log(s),
            })
            .collect();

        statements_flattened.extend(statements);

        match return_statements.pop().unwrap() {
            FlatStatement::Return(list) => list
                .expressions
                .into_iter()
                .map(|x| x.apply_substitution(&replacement_map))
                .map(|x| FlatUExpression::with_field(x))
                .collect(),
            _ => unreachable!(),
        }
    }

    /// Flattens an expression
    ///
    /// # Arguments
    ///
    /// * `symbols` - Available functions in this context
    /// * `statements_flattened` - Vector where new flattened statements can be added.
    /// * `expr` - `ZirExpression` that will be flattened.
    fn flatten_expression(
        &mut self,
        symbols: &ZirFunctionSymbols<'ast, T>,
        statements_flattened: &mut Vec<FlatStatement<T>>,
        expr: ZirExpression<'ast, T>,
    ) -> FlatUExpression<T> {
        match expr {
            ZirExpression::FieldElement(e) => FlatUExpression::with_field(
                self.flatten_field_expression(symbols, statements_flattened, e),
            ),
            ZirExpression::Boolean(e) => FlatUExpression::with_field(
                self.flatten_boolean_expression(symbols, statements_flattened, e),
            ),
            ZirExpression::Uint(e) => {
                self.flatten_uint_expression(symbols, statements_flattened, e)
            }
        }
    }

    /// Flattens a uint expression
    ///
    /// # Arguments
    ///
    /// * `symbols` - Available functions in in this context
    /// * `statements_flattened` - Vector where new flattened statements can be added.
    /// * `expr` - `UExpression` that will be flattened.
    fn flatten_uint_expression(
        &mut self,
        symbols: &ZirFunctionSymbols<'ast, T>,
        statements_flattened: &mut Vec<FlatStatement<T>>,
        expr: UExpression<'ast, T>,
    ) -> FlatUExpression<T> {
        statements_flattened.push(FlatStatement::Log(format!(
            "  {}{}",
            "   ".repeat(self.depth),
            expr
        )));

        self.depth += 1;

        let target_bitwidth = expr.bitwidth;

        let metadata = expr.metadata.clone().unwrap().clone();

        let actual_bitwidth = metadata.bitwidth.unwrap();
        let should_reduce = metadata.should_reduce.unwrap();

        let should_reduce = should_reduce && actual_bitwidth > target_bitwidth;

        let res = match expr.into_inner() {
            UExpressionInner::Value(x) => {
                FlatUExpression::with_field(FlatExpression::Number(T::from(x as u128)))
            } // force to be a field element
            UExpressionInner::Identifier(x) => {
                let field = FlatExpression::Identifier(self.layout.get(&x).unwrap().clone());
                let bits = self.bits_cache.get(&field).map(|bits| {
                    assert_eq!(bits.len(), target_bitwidth);
                    bits.clone()
                });
                FlatUExpression::with_field(field).bits(bits)
            }
            UExpressionInner::Not(box e) => {
                let from = e.metadata.clone().unwrap().bitwidth.unwrap();

                let e_flattened = self.flatten_uint_expression(symbols, statements_flattened, e);

                let e_bits =
                    self.get_bits(e_flattened, from, target_bitwidth, statements_flattened);

                assert_eq!(e_bits.len(), target_bitwidth);

                let name_not = e_bits.iter().map(|_| self.use_sym()).collect::<Vec<_>>();

                statements_flattened.extend(name_not.iter().zip(e_bits.iter()).map(
                    |(name, bit)| {
                        FlatStatement::Definition(
                            *name,
                            FlatExpression::Sub(
                                box FlatExpression::Number(T::from(1)),
                                box bit.clone(),
                            ),
                        )
                    },
                ));

                FlatUExpression::with_bits(
                    name_not.into_iter().map(|v| v.into()).collect::<Vec<_>>(),
                )
            }
            UExpressionInner::Add(box left, box right) => {
                let left_flattened = self
                    .flatten_uint_expression(symbols, statements_flattened, left)
                    .get_field_unchecked();

                let right_flattened = self
                    .flatten_uint_expression(symbols, statements_flattened, right)
                    .get_field_unchecked();

                let new_left = if left_flattened.is_linear() {
                    left_flattened
                } else {
                    let id = self.use_sym();
                    statements_flattened.push(FlatStatement::Definition(id, left_flattened));
                    FlatExpression::Identifier(id)
                };
                let new_right = if right_flattened.is_linear() {
                    right_flattened
                } else {
                    let id = self.use_sym();
                    statements_flattened.push(FlatStatement::Definition(id, right_flattened));
                    FlatExpression::Identifier(id)
                };

                FlatUExpression::with_field(FlatExpression::Add(box new_left, box new_right))
            }
            UExpressionInner::Sub(box left, box right) => {
                let aux = FlatExpression::Number(
                    T::from(2).pow(right.metadata.clone().unwrap().bitwidth.unwrap()),
                );

                let left_flattened = self
                    .flatten_uint_expression(symbols, statements_flattened, left)
                    .get_field_unchecked();
                let right_flattened = self
                    .flatten_uint_expression(symbols, statements_flattened, right)
                    .get_field_unchecked();
                let new_left = if left_flattened.is_linear() {
                    left_flattened
                } else {
                    let id = self.use_sym();
                    statements_flattened.push(FlatStatement::Definition(id, left_flattened));
                    FlatExpression::Identifier(id)
                };
                let new_right = if right_flattened.is_linear() {
                    right_flattened
                } else {
                    let id = self.use_sym();
                    statements_flattened.push(FlatStatement::Definition(id, right_flattened));
                    FlatExpression::Identifier(id)
                };

                FlatUExpression::with_field(FlatExpression::Add(
                    box aux,
                    box FlatExpression::Sub(box new_left, box new_right),
                ))
            }
            UExpressionInner::LeftShift(box e, box by) => {
                let from = e.metadata.clone().unwrap().bitwidth.unwrap();

                let e = self.flatten_uint_expression(symbols, statements_flattened, e);

                let by = match by {
                    FieldElementExpression::Number(n) => {
                        n.to_dec_string().parse::<usize>().unwrap()
                    }
                    _ => unreachable!(),
                };

                let e_bits = self.get_bits(e, from, target_bitwidth, statements_flattened);

                assert_eq!(e_bits.len(), target_bitwidth);

                FlatUExpression::with_bits(
                    e_bits
                        .into_iter()
                        .skip(by)
                        .chain(
                            (0..std::cmp::min(by, target_bitwidth))
                                .map(|_| FlatExpression::Number(T::from(0))),
                        )
                        .collect::<Vec<_>>(),
                )
            }
            UExpressionInner::RightShift(box e, box by) => {
                let from = e.metadata.clone().unwrap().bitwidth.unwrap();

                let e = self.flatten_uint_expression(symbols, statements_flattened, e);

                let by = match by {
                    FieldElementExpression::Number(n) => {
                        n.to_dec_string().parse::<usize>().unwrap()
                    }
                    _ => unreachable!(),
                };

                let e_bits = self.get_bits(e, from, target_bitwidth, statements_flattened);

                assert_eq!(e_bits.len(), target_bitwidth);

                FlatUExpression::with_bits(
                    (0..std::cmp::min(by, target_bitwidth))
                        .map(|_| FlatExpression::Number(T::from(0)))
                        .chain(
                            e_bits
                                .into_iter()
                                .take(target_bitwidth - std::cmp::min(by, target_bitwidth)),
                        )
                        .collect::<Vec<_>>(),
                )
            }
            UExpressionInner::Mult(box left, box right) => {
                let left_flattened = self
                    .flatten_uint_expression(symbols, statements_flattened, left)
                    .get_field_unchecked();
                let right_flattened = self
                    .flatten_uint_expression(symbols, statements_flattened, right)
                    .get_field_unchecked();
                let new_left = if left_flattened.is_linear() {
                    left_flattened
                } else {
                    let id = self.use_sym();
                    statements_flattened.push(FlatStatement::Definition(id, left_flattened));
                    FlatExpression::Identifier(id)
                };
                let new_right = if right_flattened.is_linear() {
                    right_flattened
                } else {
                    let id = self.use_sym();
                    statements_flattened.push(FlatStatement::Definition(id, right_flattened));
                    FlatExpression::Identifier(id)
                };

                let res = self.use_sym();

                statements_flattened.push(FlatStatement::Definition(
                    res,
                    FlatExpression::Mult(box new_left, box new_right),
                ));

                FlatUExpression::with_field(FlatExpression::Identifier(res))
            }
            UExpressionInner::IfElse(box condition, box consequence, box alternative) => {
                self
                    .flatten_if_else_expression(
                        symbols,
                        statements_flattened,
                        condition,
                        consequence,
                        alternative,
                    )
                .clone()
            }
            ,
            UExpressionInner::Xor(box left, box right) => {
                let left_from = left.metadata.clone().unwrap().bitwidth.unwrap();
                let right_from = right.metadata.clone().unwrap().bitwidth.unwrap();

                let left_flattened =
                    self.flatten_uint_expression(symbols, statements_flattened, left);
                let right_flattened =
                    self.flatten_uint_expression(symbols, statements_flattened, right);

                let left_bits = self.get_bits(
                    left_flattened,
                    left_from,
                    target_bitwidth,
                    statements_flattened,
                );
                let right_bits = self.get_bits(
                    right_flattened,
                    right_from,
                    target_bitwidth,
                    statements_flattened,
                );

                assert_eq!(left_bits.len(), target_bitwidth);
                assert_eq!(right_bits.len(), target_bitwidth);

                let name_xor = left_bits.iter().map(|_| self.use_sym()).collect::<Vec<_>>();

                statements_flattened.extend(
                    name_xor
                        .iter()
                        .zip(left_bits.iter().zip(right_bits.iter()))
                        .flat_map(|(name, (x, y))| {
                            let name_2_x_and_y = self.use_sym();
                            vec![
                                FlatStatement::Definition(
                                    name_2_x_and_y,
                                    FlatExpression::Mult(
                                        box FlatExpression::Mult(
                                            box FlatExpression::Number(T::from(2)),
                                            box x.clone(),
                                        ),
                                        box y.clone(),
                                    ),
                                ),
                                FlatStatement::Definition(
                                    *name,
                                    FlatExpression::Sub(
                                        box FlatExpression::Add(box x.clone(), box y.clone()),
                                        box FlatExpression::Identifier(name_2_x_and_y),
                                    ),
                                ),
                            ]
                        }),
                );

                FlatUExpression::with_bits(
                    name_xor
                        .into_iter()
                        .map(|v| FlatExpression::Identifier(v))
                        .collect::<Vec<_>>(),
                )
            }
            UExpressionInner::And(box left, box right) => {
                let left_from = left.metadata.clone().unwrap().bitwidth.unwrap();
                let right_from = right.metadata.clone().unwrap().bitwidth.unwrap();

                let left_flattened =
                    self.flatten_uint_expression(symbols, statements_flattened, left);

                let right_flattened =
                    self.flatten_uint_expression(symbols, statements_flattened, right);

                let left_bits = self.get_bits(
                    left_flattened,
                    left_from,
                    target_bitwidth,
                    statements_flattened,
                );
                let right_bits = self.get_bits(
                    right_flattened,
                    right_from,
                    target_bitwidth,
                    statements_flattened,
                );

                assert_eq!(left_bits.len(), target_bitwidth);
                assert_eq!(right_bits.len(), target_bitwidth);

                let name_and = left_bits.iter().map(|_| self.use_sym()).collect::<Vec<_>>();

                statements_flattened.extend(
                    name_and
                        .iter()
                        .zip(left_bits.iter().zip(right_bits.iter()))
                        .map(|(name, (x, y))| {
                            FlatStatement::Definition(
                                *name,
                                FlatExpression::Mult(box x.clone(), box y.clone()),
                            )
                        }),
                );

                FlatUExpression::with_bits(
                    name_and
                        .into_iter()
                        .map(|v| FlatExpression::Identifier(v))
                        .collect::<Vec<_>>(),
                )
            }
            UExpressionInner::Or(..) => unimplemented!(),
        };

        let res = match should_reduce {
            true => {
                let bits = self.get_bits(
                    res.clone(),
                    actual_bitwidth,
                    target_bitwidth,
                    statements_flattened,
                );

                let field = bits.iter().enumerate().fold(
                    FlatExpression::Number(T::from(0)),
                    |acc, (index, bit)| {
                        FlatExpression::Add(
                            box acc,
                            box FlatExpression::Mult(
                                box FlatExpression::Number(
                                    T::from(2).pow(target_bitwidth - index - 1),
                                ),
                                box bit.clone().into(),
                            ),
                        )
                    },
                );

                // truncate to the target bitwidth
                FlatUExpression::with_bits(bits).field(field)
            }
            false => res,
        };

        self.depth -= 1;

        statements_flattened.push(FlatStatement::Log(format!(
            "  {} DONE",
            "   ".repeat(self.depth)
        )));

        res
    }

    fn get_bits(
        &mut self,
        e: FlatUExpression<T>,
        from: usize,
        to: usize,
        statements_flattened: &mut Vec<FlatStatement<T>>,
    ) -> Vec<FlatExpression<T>> {
        // constants do not require directives!
        match e.field.clone() {
            Some(FlatExpression::Number(x)) => {
                let bits: Vec<_> = Solver::bits(from)
                    .execute(&vec![x])
                    .unwrap()
                    .into_iter()
                    .map(|x| FlatExpression::Number(x))
                    .collect();
                self.bits_cache
                    .insert(e.field.clone().unwrap(), bits.clone());
                return bits;
            }
            _ => {}
        };

        e.bits
            .clone()
            .unwrap_or_else(|| match self.bits_cache.entry(e.field.clone().unwrap()) {
                Entry::Occupied(entry) => {
                    entry.get().clone().into_iter().map(|e| e.into()).collect()
                }
                Entry::Vacant(_) => {
                    let bits = (0..from).map(|_| self.use_sym()).collect::<Vec<_>>();
                    statements_flattened.push(FlatStatement::Directive(FlatDirective::new(
                        bits.clone(),
                        Solver::Bits(from),
                        vec![e.field.clone().unwrap()],
                    )));

                    // decompose to the actual bitwidth

                    // bit checks
                    statements_flattened.extend((0..from).map(|i| {
                        FlatStatement::Condition(
                            bits[i].clone().into(),
                            FlatExpression::Mult(
                                box bits[i].clone().into(),
                                box bits[i].clone().into(),
                            ),
                        )
                    }));

                    let sum = bits.iter().enumerate().fold(
                        FlatExpression::Number(T::from(0)),
                        |acc, (index, bit)| {
                            FlatExpression::Add(
                                box acc,
                                box FlatExpression::Mult(
                                    box FlatExpression::Number(T::from(2).pow(from - index - 1)),
                                    box bit.clone().into(),
                                ),
                            )
                        },
                    );

                    // sum check
                    statements_flattened.push(FlatStatement::Condition(
                        e.field.clone().unwrap(),
                        sum.clone(),
                    ));

                    let bits = bits[from - to..].to_vec();

                    assert_eq!(bits.len(), to);

                    let bits: Vec<_> = bits
                        .into_iter()
                        .map(|b| FlatExpression::Identifier(b))
                        .collect();

                    self.bits_cache.insert(e.field.unwrap(), bits.clone());
                    self.bits_cache.insert(sum, bits.clone());

                    bits.into_iter().map(|v| v.into()).collect()
                }
            })
    }

    /// Flattens a field expression
    ///
    /// # Arguments
    ///
    /// * `symbols` - Available functions in this context
    /// * `statements_flattened` - Vector where new flattened statements can be added.
    /// * `expr` - `FieldElementExpression` that will be flattened.
    fn flatten_field_expression(
        &mut self,
        symbols: &ZirFunctionSymbols<'ast, T>,
        statements_flattened: &mut Vec<FlatStatement<T>>,
        expr: FieldElementExpression<'ast, T>,
    ) -> FlatExpression<T> {
        match expr {
            FieldElementExpression::Number(x) => FlatExpression::Number(x), // force to be a field element
            FieldElementExpression::Identifier(x) => {
                FlatExpression::Identifier(self.layout.get(&x).unwrap().clone())
            }
            FieldElementExpression::Add(box left, box right) => {
                let left_flattened =
                    self.flatten_field_expression(symbols, statements_flattened, left);
                let right_flattened =
                    self.flatten_field_expression(symbols, statements_flattened, right);
                let new_left = if left_flattened.is_linear() {
                    left_flattened
                } else {
                    let id = self.use_sym();
                    statements_flattened.push(FlatStatement::Definition(id, left_flattened));
                    FlatExpression::Identifier(id)
                };
                let new_right = if right_flattened.is_linear() {
                    right_flattened
                } else {
                    let id = self.use_sym();
                    statements_flattened.push(FlatStatement::Definition(id, right_flattened));
                    FlatExpression::Identifier(id)
                };
                FlatExpression::Add(box new_left, box new_right)
            }
            FieldElementExpression::Sub(box left, box right) => {
                let left_flattened =
                    self.flatten_field_expression(symbols, statements_flattened, left);
                let right_flattened =
                    self.flatten_field_expression(symbols, statements_flattened, right);

                let new_left = if left_flattened.is_linear() {
                    left_flattened
                } else {
                    let id = self.use_sym();
                    statements_flattened.push(FlatStatement::Definition(id, left_flattened));
                    FlatExpression::Identifier(id)
                };
                let new_right = if right_flattened.is_linear() {
                    right_flattened
                } else {
                    let id = self.use_sym();
                    statements_flattened.push(FlatStatement::Definition(id, right_flattened));
                    FlatExpression::Identifier(id)
                };

                FlatExpression::Sub(box new_left, box new_right)
            }
            FieldElementExpression::Mult(box left, box right) => {
                let left_flattened =
                    self.flatten_field_expression(symbols, statements_flattened, left);
                let right_flattened =
                    self.flatten_field_expression(symbols, statements_flattened, right);
                let new_left = if left_flattened.is_linear() {
                    left_flattened
                } else {
                    let id = self.use_sym();
                    statements_flattened.push(FlatStatement::Definition(id, left_flattened));
                    FlatExpression::Identifier(id)
                };
                let new_right = if right_flattened.is_linear() {
                    right_flattened
                } else {
                    let id = self.use_sym();
                    statements_flattened.push(FlatStatement::Definition(id, right_flattened));
                    FlatExpression::Identifier(id)
                };
                FlatExpression::Mult(box new_left, box new_right)
            }
            FieldElementExpression::Div(box left, box right) => {
                let left_flattened =
                    self.flatten_field_expression(symbols, statements_flattened, left);
                let right_flattened =
                    self.flatten_field_expression(symbols, statements_flattened, right);
                let new_left: FlatExpression<T> = {
                    let id = self.use_sym();
                    statements_flattened.push(FlatStatement::Definition(id, left_flattened));
                    id.into()
                };
                let new_right: FlatExpression<T> = {
                    let id = self.use_sym();
                    statements_flattened.push(FlatStatement::Definition(id, right_flattened));
                    id.into()
                };

                let invb = self.use_sym();
                let inverse = self.use_sym();

                // # invb = 1/b
                statements_flattened.push(FlatStatement::Directive(FlatDirective::new(
                    vec![invb],
                    Solver::Div,
                    vec![FlatExpression::Number(T::one()), new_right.clone()],
                )));

                // assert(invb * b == 1)
                statements_flattened.push(FlatStatement::Condition(
                    FlatExpression::Number(T::one()),
                    FlatExpression::Mult(box invb.into(), box new_right.clone().into()),
                ));

                // # c = a/b
                statements_flattened.push(FlatStatement::Directive(FlatDirective::new(
                    vec![inverse],
                    Solver::Div,
                    vec![new_left.clone(), new_right.clone()],
                )));

                // assert(c * b == a)
                statements_flattened.push(FlatStatement::Condition(
                    new_left.into(),
                    FlatExpression::Mult(box new_right, box inverse.into()),
                ));

                inverse.into()
            }
            FieldElementExpression::Pow(box base, box exponent) => {
                match exponent {
                    FieldElementExpression::Number(ref e) => {
                        // flatten the base expression
                        let base_flattened = self.flatten_field_expression(
                            symbols,
                            statements_flattened,
                            base.clone(),
                        );

                        // we require from the base to be linear
                        // TODO change that
                        assert!(base_flattened.is_linear());

                        let e = e.to_dec_string().parse::<usize>().unwrap();

                        // convert the exponent to bytes, big endian
                        let ebytes_be = e.to_be_bytes();
                        // convert the bytes to bits, remove leading zeroes (we only need powers up to the highest non-zero bit)
                        let ebits_be: Vec<_> = ebytes_be
                            .iter()
                            .flat_map(|byte| (0..8).rev().map(move |i| byte & (1 << i) != 0)) // byte to bit, big endian
                            .skip_while(|b| !b) // skip trailing false bits
                            .collect();

                        // reverse to start with the lowest bit first
                        let ebits_le: Vec<_> = ebits_be.into_iter().rev().collect();

                        // calculate all powers e**(2**i) by squaring
                        let powers: Vec<FlatExpression<T>> = ebits_le
                            .iter()
                            .scan(None, |state, _| {
                                match state {
                                    // the first element is the base
                                    None => {
                                        *state = Some(base_flattened.clone());
                                        Some(base_flattened.clone())
                                    }
                                    // any subsequent element is the square of the previous one
                                    Some(previous) => {
                                        // introduce a new variable
                                        let id = self.use_sym();
                                        // set it to the square of the previous one, stored in state
                                        statements_flattened.push(FlatStatement::Definition(
                                            id.clone(),
                                            FlatExpression::Mult(
                                                box previous.clone(),
                                                box previous.clone(),
                                            ),
                                        ));
                                        // store it in the state for later squaring
                                        *state = Some(FlatExpression::Identifier(id.clone()));
                                        // return it for later use constructing the result
                                        Some(FlatExpression::Identifier(id.clone()))
                                    }
                                }
                            })
                            .collect();

                        // construct the result iterating through the bits, multiplying by the associated power iff the bit is true
                        ebits_le.into_iter().zip(powers).fold(
                            FlatExpression::Number(T::from(1)), // initialise the result at 1. If we have no bits to itegrate through, we're computing x**0 == 1
                            |acc, (bit, power)| match bit {
                                true => {
                                    // update the result by introducing a new variable
                                    let id = self.use_sym();
                                    statements_flattened.push(FlatStatement::Definition(
                                        id,
                                        FlatExpression::Mult(box acc.clone(), box power), // set the new result to the current result times the current power
                                    ));
                                    FlatExpression::Identifier(id)
                                }
                                false => acc, // this bit is false, keep the previous result
                            },
                        )
                    }
                    _ => panic!("Expected number as pow exponent"),
                }
            }
            FieldElementExpression::IfElse(box condition, box consequence, box alternative) => self
                .flatten_if_else_expression(
                    symbols,
                    statements_flattened,
                    condition,
                    consequence,
                    alternative,
                ).get_field_unchecked()
            .clone(),
        }
    }

    /// Flattens a statement
    ///
    /// # Arguments
    ///
    /// * `symbols` - Available functions in this context
    /// * `statements_flattened` - Vector where new flattened statements can be added.
    /// * `stat` - `ZirStatement` that will be flattened.
    fn flatten_statement(
        &mut self,
        symbols: &ZirFunctionSymbols<'ast, T>,
        statements_flattened: &mut Vec<FlatStatement<T>>,
        stat: ZirStatement<'ast, T>,
    ) {
        match stat {
            ZirStatement::Return(exprs) => {
                let flat_expressions = exprs
                    .into_iter()
                    .map(|expr| self.flatten_expression(symbols, statements_flattened, expr))
                    .map(|x| x.get_field_unchecked())
                    .collect::<Vec<_>>();

                statements_flattened.push(FlatStatement::Return(FlatExpressionList {
                    expressions: flat_expressions,
                }));
            }
            ZirStatement::Declaration(_) => {
                // declarations have already been checked
                ()
            }
            ZirStatement::Definition(assignee, expr) => {
                // define n variables with n the number of primitive types for v_type
                // assign them to the n primitive types for expr

                let rhs = self.flatten_expression(symbols, statements_flattened, expr);

                let var = self.use_variable(&assignee);

                // register bits
                match rhs.bits.clone() {
                    Some(bits) => {
                        self.bits_cache
                            .insert(FlatExpression::Identifier(var), bits);
                    }
                    None => {}
                }

                // handle return of function call
                statements_flattened
                    .push(FlatStatement::Definition(var, rhs.get_field_unchecked()));
            }
            ZirStatement::Condition(lhs, rhs) => {
                // flatten expr1 and expr2 to n flattened expressions with n the number of primitive types for expr1
                // add n conditions to check equality of the n expressions

                let lhs = self
                    .flatten_expression(symbols, statements_flattened, lhs)
                    .get_field_unchecked();
                let rhs = self
                    .flatten_expression(symbols, statements_flattened, rhs)
                    .get_field_unchecked();

                //assert_eq!(lhs.len(), rhs.len());

                if lhs.is_linear() {
                    statements_flattened.push(FlatStatement::Condition(lhs, rhs));
                } else if rhs.is_linear() {
                    // swap so that left side is linear
                    statements_flattened.push(FlatStatement::Condition(rhs, lhs));
                } else {
                    unimplemented!()
                }
            }
            ZirStatement::MultipleDefinition(vars, rhs) => {
                // flatten the right side to p = sum(var_i.type.primitive_count) expressions
                // define p new variables to the right side expressions

                let var_types = vars.iter().map(|v| v.get_type()).collect();

                match rhs {
                    ZirExpressionList::FunctionCall(key, exprs, _) => {
                        let rhs_flattened = self.flatten_function_call(
                            symbols,
                            statements_flattened,
                            &key.id,
                            var_types,
                            exprs,
                        );

                        let rhs = rhs_flattened.into_iter();

                        let vars = vars.into_iter().map(|v| self.use_variable(&v));

                        statements_flattened.extend(
                            vars.zip(rhs).map(|(v, r)| {
                                FlatStatement::Definition(v, r.get_field_unchecked())
                            }),
                        );
                    }
                }
            }
        }
    }

    /// Flattens a function
    ///
    /// # Arguments
    /// * `symbols` - Available functions in in this context
    /// * `funct` - `ZirFunction` that will be flattened
    fn flatten_function(
        &mut self,
        symbols: &ZirFunctionSymbols<'ast, T>,
        funct: ZirFunction<'ast, T>,
    ) -> FlatFunction<T> {
        self.layout = HashMap::new();

        self.next_var_idx = 0;
        let mut statements_flattened: Vec<FlatStatement<T>> = Vec::new();

        // push parameters
        let arguments_flattened = funct
            .arguments
            .into_iter()
            .map(|p| self.use_parameter(&p, &mut statements_flattened))
            .collect();

        let stat_count = funct.statements.len();

        // flatten statements in functions and apply substitution
        for (i, stat) in funct.statements.into_iter().enumerate() {
            self.flatten_statement(symbols, &mut statements_flattened, stat);
        }

        FlatFunction {
            arguments: arguments_flattened,
            statements: statements_flattened,
        }
    }

    /// Flattens a program
    ///
    /// # Arguments
    ///
    /// * `prog` - `ZirProgram` that will be flattened.
    fn flatten_program(&mut self, prog: ZirProgram<'ast, T>) -> FlatProg<T> {
        let main_module = prog.modules.get(&prog.main).unwrap();

        let main = main_module
            .functions
            .iter()
            .find(|(k, _)| k.id == "main")
            .unwrap()
            .1
            .clone();

        let symbols = &main_module.functions;

        let main_flattened = match main {
            ZirFunctionSymbol::Here(f) => self.flatten_function(&symbols, f),
            _ => unreachable!("main should be a typed function locally"),
        };

        FlatProg {
            main: main_flattened,
        }
    }

    /// Checks if the given name is a not used variable and returns a fresh variable.
    /// # Arguments
    ///
    /// * `name` - a String that holds the name of the variable
    fn use_variable(&mut self, variable: &Variable<'ast>) -> FlatVariable {
        let var = self.issue_new_variable();

        self.layout.insert(variable.id.clone(), var.clone());
        var
    }

    fn use_parameter(
        &mut self,
        parameter: &Parameter<'ast>,
        statements_flattened: &mut Vec<FlatStatement<T>>,
    ) -> FlatParameter {
        let variable = self.use_variable(&parameter.id);

        match parameter.id.get_type() {
            Type::Uint(bitwidth) => {
                self.get_bits(
                    FlatUExpression::with_field(FlatExpression::Identifier(variable)),
                    bitwidth,
                    bitwidth,
                    statements_flattened,
                );
            }
            _ => {}
        }

        FlatParameter {
            id: variable,
            private: parameter.private,
        }
    }

    fn issue_new_variable(&mut self) -> FlatVariable {
        let var = FlatVariable::new(self.next_var_idx);
        self.next_var_idx += 1;
        var
    }

    fn issue_new_variables(&mut self, count: usize) -> Vec<FlatVariable> {
        (0..count).map(|_| self.issue_new_variable()).collect()
    }

    // create an internal variable. We do not register it in the layout
    fn use_sym(&mut self) -> FlatVariable {
        self.issue_new_variable()
    }

    fn get_embed<'a>(
        &mut self,
        key: &'a FunctionKey<'ast>,
        symbols: &'a ZirFunctionSymbols<'ast, T>,
    ) -> crate::embed::FlatEmbed {
        let f = symbols.get(&key).expect(&format!("{}", key.id)).clone();
        let res = match f {
            ZirFunctionSymbol::Flat(flat_function) => flat_function,
            _ => unreachable!("only local flat symbols can be flattened"),
        };
        res
    }
}

#[cfg(test)]
mod tests {
    use super::*;
    use crate::typed_absy::types::Signature;
    use crate::typed_absy::types::Type;
    use zokrates_field::field::FieldPrime;

    #[test]
    fn powers_zero() {
        // def main():
        //     field a = 7
        //     field b = a**0
        //     return b

        // def main():
        //     _0 = 7
        //     _1 = 1         // power flattening returns 1, definition introduces _7
        //     return _1
        let function = ZirFunction {
            arguments: vec![],
            statements: vec![
                ZirStatement::Definition(
                    ZirAssignee::Identifier(Variable::field_element("a")),
                    FieldElementExpression::Number(FieldPrime::from(7)).into(),
                ),
                ZirStatement::Definition(
                    ZirAssignee::Identifier(Variable::field_element("b")),
                    FieldElementExpression::Pow(
                        box FieldElementExpression::Identifier("a".into()),
                        box FieldElementExpression::Number(FieldPrime::from(0)),
                    )
                    .into(),
                ),
                ZirStatement::Return(vec![FieldElementExpression::Identifier("b".into()).into()]),
            ],
            signature: Signature {
                inputs: vec![],
                outputs: vec![Type::FieldElement],
            },
        };

        let mut flattener = Flattener::new();

        let expected = FlatFunction {
            arguments: vec![],
            statements: vec![
                FlatStatement::Definition(
                    FlatVariable::new(0),
                    FlatExpression::Number(FieldPrime::from(7)),
                ),
                FlatStatement::Definition(
                    FlatVariable::new(1),
                    FlatExpression::Number(FieldPrime::from(1)),
                ),
                FlatStatement::Return(FlatExpressionList {
                    expressions: vec![FlatExpression::Identifier(FlatVariable::new(1))],
                }),
            ],
        };

        let flattened = flattener.flatten_function(&mut HashMap::new(), function);

        assert_eq!(flattened, expected);
    }

    #[test]
    fn power_one() {
        // def main():
        //     field a = 7
        //     field b = a**1
        //     return b

        // def main():
        //     _0 = 7
        //     _1 = 1 * _0     // x**1
        //     _2 = _1         // power flattening returns _1, definition introduces _2
        //     return _2
        let function = ZirFunction {
            arguments: vec![],
            statements: vec![
                ZirStatement::Definition(
                    ZirAssignee::Identifier(Variable::field_element("a")),
                    FieldElementExpression::Number(FieldPrime::from(7)).into(),
                ),
                ZirStatement::Definition(
                    ZirAssignee::Identifier(Variable::field_element("b")),
                    FieldElementExpression::Pow(
                        box FieldElementExpression::Identifier("a".into()),
                        box FieldElementExpression::Number(FieldPrime::from(1)),
                    )
                    .into(),
                ),
                ZirStatement::Return(vec![FieldElementExpression::Identifier("b".into()).into()]),
            ],
            signature: Signature {
                inputs: vec![],
                outputs: vec![Type::FieldElement],
            },
        };

        let mut flattener = Flattener::new();

        let expected = FlatFunction {
            arguments: vec![],
            statements: vec![
                FlatStatement::Definition(
                    FlatVariable::new(0),
                    FlatExpression::Number(FieldPrime::from(7)),
                ),
                FlatStatement::Definition(
                    FlatVariable::new(1),
                    FlatExpression::Mult(
                        box FlatExpression::Number(FieldPrime::from(1)),
                        box FlatExpression::Identifier(FlatVariable::new(0)),
                    ),
                ),
                FlatStatement::Definition(
                    FlatVariable::new(2),
                    FlatExpression::Identifier(FlatVariable::new(1)),
                ),
                FlatStatement::Return(FlatExpressionList {
                    expressions: vec![FlatExpression::Identifier(FlatVariable::new(2))],
                }),
            ],
        };

        let flattened = flattener.flatten_function(&mut HashMap::new(), function);

        assert_eq!(flattened, expected);
    }

    #[test]
    fn power_13() {
        // def main():
        //     field a = 7
        //     field b = a**13
        //     return b

        // we apply double and add
        // 13 == 0b1101
        // a ** 13 == a**(2**0 + 2**2 + 2**3) == a**1 * a**4 * a**8

        // a_0 = a * a      // a**2
        // a_1 = a_0 * a_0  // a**4
        // a_2 = a_1 * a_1  // a**8

        // a_3 = a * a_1    // a * a**4 == a**5
        // a_4 = a_3 * a_2  // a**5 * a**8 == a**13

        // def main():
        //     _0 = 7
        //     _1 = (_0 * _0)  // a**2
        //     _2 = (_1 * _1)  // a**4
        //     _3 = (_2 * _2)  // a**8
        //
        //     _4 = 1 * _0     // a
        //     _5 = _4 * _2    // a**5
        //     _6 = _5 * _3    // a**13
        //     _7 = _6         // power flattening returns _6, definition introduces _7
        //     return _7

        let function = ZirFunction {
            arguments: vec![],
            statements: vec![
                ZirStatement::Definition(
                    ZirAssignee::Identifier(Variable::field_element("a")),
                    FieldElementExpression::Number(FieldPrime::from(7)).into(),
                ),
                ZirStatement::Definition(
                    ZirAssignee::Identifier(Variable::field_element("b")),
                    FieldElementExpression::Pow(
                        box FieldElementExpression::Identifier("a".into()),
                        box FieldElementExpression::Number(FieldPrime::from(13)),
                    )
                    .into(),
                ),
                ZirStatement::Return(vec![FieldElementExpression::Identifier("b".into()).into()]),
            ],
            signature: Signature {
                inputs: vec![],
                outputs: vec![Type::FieldElement],
            },
        };

        let mut flattener = Flattener::new();

        let expected = FlatFunction {
            arguments: vec![],
            statements: vec![
                FlatStatement::Definition(
                    FlatVariable::new(0),
                    FlatExpression::Number(FieldPrime::from(7)),
                ),
                FlatStatement::Definition(
                    FlatVariable::new(1),
                    FlatExpression::Mult(
                        box FlatExpression::Identifier(FlatVariable::new(0)),
                        box FlatExpression::Identifier(FlatVariable::new(0)),
                    ),
                ),
                FlatStatement::Definition(
                    FlatVariable::new(2),
                    FlatExpression::Mult(
                        box FlatExpression::Identifier(FlatVariable::new(1)),
                        box FlatExpression::Identifier(FlatVariable::new(1)),
                    ),
                ),
                FlatStatement::Definition(
                    FlatVariable::new(3),
                    FlatExpression::Mult(
                        box FlatExpression::Identifier(FlatVariable::new(2)),
                        box FlatExpression::Identifier(FlatVariable::new(2)),
                    ),
                ),
                FlatStatement::Definition(
                    FlatVariable::new(4),
                    FlatExpression::Mult(
                        box FlatExpression::Number(FieldPrime::from(1)),
                        box FlatExpression::Identifier(FlatVariable::new(0)),
                    ),
                ),
                FlatStatement::Definition(
                    FlatVariable::new(5),
                    FlatExpression::Mult(
                        box FlatExpression::Identifier(FlatVariable::new(4)),
                        box FlatExpression::Identifier(FlatVariable::new(2)),
                    ),
                ),
                FlatStatement::Definition(
                    FlatVariable::new(6),
                    FlatExpression::Mult(
                        box FlatExpression::Identifier(FlatVariable::new(5)),
                        box FlatExpression::Identifier(FlatVariable::new(3)),
                    ),
                ),
                FlatStatement::Definition(
                    FlatVariable::new(7),
                    FlatExpression::Identifier(FlatVariable::new(6)),
                ),
                FlatStatement::Return(FlatExpressionList {
                    expressions: vec![FlatExpression::Identifier(FlatVariable::new(7))],
                }),
            ],
        };

        let flattened = flattener.flatten_function(&mut HashMap::new(), function);

        assert_eq!(flattened, expected);
    }

    #[test]
    fn if_else() {
        let expression = FieldElementExpression::IfElse(
            box BooleanExpression::FieldEq(
                box FieldElementExpression::Number(FieldPrime::from(32)),
                box FieldElementExpression::Number(FieldPrime::from(4)),
            ),
            box FieldElementExpression::Number(FieldPrime::from(12)),
            box FieldElementExpression::Number(FieldPrime::from(51)),
        );

        let mut flattener = Flattener::new();

        flattener.flatten_field_expression(&HashMap::new(), &mut vec![], expression);
    }

    #[test]
    fn geq_leq() {
        let mut flattener = Flattener::new();
        let expression_le = BooleanExpression::Le(
            box FieldElementExpression::Number(FieldPrime::from(32)),
            box FieldElementExpression::Number(FieldPrime::from(4)),
        );
        flattener.flatten_boolean_expression(&HashMap::new(), &mut vec![], expression_le);

        let mut flattener = Flattener::new();
        let expression_ge = BooleanExpression::Ge(
            box FieldElementExpression::Number(FieldPrime::from(32)),
            box FieldElementExpression::Number(FieldPrime::from(4)),
        );
        flattener.flatten_boolean_expression(&HashMap::new(), &mut vec![], expression_ge);
    }

    #[test]
    fn bool_and() {
        let mut flattener = Flattener::new();

        let expression = FieldElementExpression::IfElse(
            box BooleanExpression::And(
                box BooleanExpression::FieldEq(
                    box FieldElementExpression::Number(FieldPrime::from(4)),
                    box FieldElementExpression::Number(FieldPrime::from(4)),
                ),
                box BooleanExpression::Lt(
                    box FieldElementExpression::Number(FieldPrime::from(4)),
                    box FieldElementExpression::Number(FieldPrime::from(20)),
                ),
            ),
            box FieldElementExpression::Number(FieldPrime::from(12)),
            box FieldElementExpression::Number(FieldPrime::from(51)),
        );

        flattener.flatten_field_expression(&HashMap::new(), &mut vec![], expression);
    }

    #[test]
    fn div() {
        // a = 5 / b / b

        let mut flattener = Flattener::new();
        let mut statements_flattened = vec![];

        let definition = ZirStatement::Definition(
            ZirAssignee::Identifier(Variable::field_element("b")),
            FieldElementExpression::Number(FieldPrime::from(42)).into(),
        );

        let statement = ZirStatement::Definition(
            ZirAssignee::Identifier(Variable::field_element("a")),
            FieldElementExpression::Div(
                box FieldElementExpression::Div(
                    box FieldElementExpression::Number(FieldPrime::from(5)),
                    box FieldElementExpression::Identifier("b".into()),
                ),
                box FieldElementExpression::Identifier("b".into()),
            )
            .into(),
        );

        flattener.flatten_statement(&HashMap::new(), &mut statements_flattened, definition);

        flattener.flatten_statement(&HashMap::new(), &mut statements_flattened, statement);

        // define b
        let b = FlatVariable::new(0);
        // define new wires for members of Div
        let five = FlatVariable::new(1);
        let b0 = FlatVariable::new(2);
        // Define inverse of denominator to prevent div by 0
        let invb0 = FlatVariable::new(3);
        // Define inverse
        let sym_0 = FlatVariable::new(4);
        // Define result, which is first member to next Div
        let sym_1 = FlatVariable::new(5);
        // Define second member
        let b1 = FlatVariable::new(6);
        // Define inverse of denominator to prevent div by 0
        let invb1 = FlatVariable::new(7);
        // Define inverse
        let sym_2 = FlatVariable::new(8);
        // Define left hand side
        let a = FlatVariable::new(9);

        assert_eq!(
            statements_flattened,
            vec![
                FlatStatement::Definition(b, FlatExpression::Number(FieldPrime::from(42))),
                // inputs to first div (5/b)
                FlatStatement::Definition(five, FlatExpression::Number(FieldPrime::from(5))),
                FlatStatement::Definition(b0, b.into()),
                // check div by 0
                FlatStatement::Directive(FlatDirective::new(
                    vec![invb0],
                    Solver::Div,
                    vec![FlatExpression::Number(FieldPrime::from(1)), b0.into()]
                )),
                FlatStatement::Condition(
                    FlatExpression::Number(FieldPrime::from(1)),
                    FlatExpression::Mult(box invb0.into(), box b0.into()),
                ),
                // execute div
                FlatStatement::Directive(FlatDirective::new(
                    vec![sym_0],
                    Solver::Div,
                    vec![five, b0]
                )),
                FlatStatement::Condition(
                    five.into(),
                    FlatExpression::Mult(box b0.into(), box sym_0.into()),
                ),
                // inputs to second div (res/b)
                FlatStatement::Definition(sym_1, sym_0.into()),
                FlatStatement::Definition(b1, b.into()),
                // check div by 0
                FlatStatement::Directive(FlatDirective::new(
                    vec![invb1],
                    Solver::Div,
                    vec![FlatExpression::Number(FieldPrime::from(1)), b1.into()]
                )),
                FlatStatement::Condition(
                    FlatExpression::Number(FieldPrime::from(1)),
                    FlatExpression::Mult(box invb1.into(), box b1.into()),
                ),
                // execute div
                FlatStatement::Directive(FlatDirective::new(
                    vec![sym_2],
                    Solver::Div,
                    vec![sym_1, b1]
                )),
                FlatStatement::Condition(
                    sym_1.into(),
                    FlatExpression::Mult(box b1.into(), box sym_2.into()),
                ),
                // result
                FlatStatement::Definition(a, sym_2.into()),
            ]
        );
    }

    #[test]
    fn field_array() {
        // foo = [ , , ]

        let mut flattener = Flattener::new();
        let mut statements_flattened = vec![];
        let statement = ZirStatement::Definition(
            ZirAssignee::Identifier(Variable::field_array("foo", 3)),
            ArrayExpressionInner::Value(vec![
                FieldElementExpression::Number(FieldPrime::from(1)).into(),
                FieldElementExpression::Number(FieldPrime::from(2)).into(),
                FieldElementExpression::Number(FieldPrime::from(3)).into(),
            ])
            .annotate(Type::FieldElement, 3)
            .into(),
        );
        let expression =
            ArrayExpressionInner::Identifier("foo".into()).annotate(Type::FieldElement, 3);

        flattener.flatten_statement(&HashMap::new(), &mut statements_flattened, statement);

        let expressions = flattener.flatten_array_expression::<FieldElementExpression<_>>(
            &HashMap::new(),
            &mut statements_flattened,
            expression,
        );

        assert_eq!(
            expressions,
            vec![
                FlatExpression::Identifier(FlatVariable::new(0)),
                FlatExpression::Identifier(FlatVariable::new(1)),
                FlatExpression::Identifier(FlatVariable::new(2)),
            ]
        );
    }

    #[test]
    fn array_definition() {
        // field[3] foo = [1, 2, 3]
        let mut flattener = Flattener::new();
        let mut statements_flattened = vec![];
        let statement = ZirStatement::Definition(
            ZirAssignee::Identifier(Variable::field_array("foo", 3)),
            ArrayExpressionInner::Value(vec![
                FieldElementExpression::Number(FieldPrime::from(1)).into(),
                FieldElementExpression::Number(FieldPrime::from(2)).into(),
                FieldElementExpression::Number(FieldPrime::from(3)).into(),
            ])
            .annotate(Type::FieldElement, 3)
            .into(),
        );

        flattener.flatten_statement(&HashMap::new(), &mut statements_flattened, statement);

        assert_eq!(
            statements_flattened,
            vec![
                FlatStatement::Definition(
                    FlatVariable::new(0),
                    FlatExpression::Number(FieldPrime::from(1))
                ),
                FlatStatement::Definition(
                    FlatVariable::new(1),
                    FlatExpression::Number(FieldPrime::from(2))
                ),
                FlatStatement::Definition(
                    FlatVariable::new(2),
                    FlatExpression::Number(FieldPrime::from(3))
                ),
            ]
        );
    }

    #[test]
    fn array_selection() {
        // field[3] foo = [1, 2, 3]
        // foo[1]

        let mut flattener = Flattener::new();
        let mut statements_flattened = vec![];
        let statement = ZirStatement::Definition(
            ZirAssignee::Identifier(Variable::field_array("foo", 3)),
            ArrayExpressionInner::Value(vec![
                FieldElementExpression::Number(FieldPrime::from(1)).into(),
                FieldElementExpression::Number(FieldPrime::from(2)).into(),
                FieldElementExpression::Number(FieldPrime::from(3)).into(),
            ])
            .annotate(Type::FieldElement, 3)
            .into(),
        );

        let expression = FieldElementExpression::Select(
            box ArrayExpressionInner::Identifier("foo".into()).annotate(Type::FieldElement, 3),
            box FieldElementExpression::Number(FieldPrime::from(1)),
        );

        flattener.flatten_statement(&HashMap::new(), &mut statements_flattened, statement);

        let flat_expression = flattener.flatten_field_expression(
            &HashMap::new(),
            &mut statements_flattened,
            expression,
        );

        assert_eq!(
            flat_expression,
            FlatExpression::Identifier(FlatVariable::new(1)),
        );
    }

    #[test]
    fn array_sum() {
        // field[3] foo = [1, 2, 3]
        // bar = foo[0] + foo[1] + foo[2]
        // we don't optimise detecting constants, this will be done in an optimiser pass

        let mut flattener = Flattener::new();

        let mut statements_flattened = vec![];
        let def = ZirStatement::Definition(
            ZirAssignee::Identifier(Variable::field_array("foo", 3)),
            ArrayExpressionInner::Value(vec![
                FieldElementExpression::Number(FieldPrime::from(1)).into(),
                FieldElementExpression::Number(FieldPrime::from(2)).into(),
                FieldElementExpression::Number(FieldPrime::from(3)).into(),
            ])
            .annotate(Type::FieldElement, 3)
            .into(),
        );

        let sum = ZirStatement::Definition(
            ZirAssignee::Identifier(Variable::field_element("bar")),
            FieldElementExpression::Add(
                box FieldElementExpression::Add(
                    box FieldElementExpression::Select(
                        box ArrayExpressionInner::Identifier("foo".into())
                            .annotate(Type::FieldElement, 3),
                        box FieldElementExpression::Number(FieldPrime::from(0)),
                    ),
                    box FieldElementExpression::Select(
                        box ArrayExpressionInner::Identifier("foo".into())
                            .annotate(Type::FieldElement, 3),
                        box FieldElementExpression::Number(FieldPrime::from(1)),
                    ),
                ),
                box FieldElementExpression::Select(
                    box ArrayExpressionInner::Identifier("foo".into())
                        .annotate(Type::FieldElement, 3),
                    box FieldElementExpression::Number(FieldPrime::from(2)),
                ),
            )
            .into(),
        );

        flattener.flatten_statement(&HashMap::new(), &mut statements_flattened, def);

        flattener.flatten_statement(&HashMap::new(), &mut statements_flattened, sum);

        assert_eq!(
            statements_flattened[3],
            FlatStatement::Definition(
                FlatVariable::new(3),
                FlatExpression::Add(
                    box FlatExpression::Add(
                        box FlatExpression::Identifier(FlatVariable::new(0)),
                        box FlatExpression::Identifier(FlatVariable::new(1)),
                    ),
                    box FlatExpression::Identifier(FlatVariable::new(2)),
                )
            )
        );
    }

    #[test]
    fn array_of_array_sum() {
        // field[2][2] foo = [[1, 2], [3, 4]]
        // bar = foo[0][0] + foo[0][1] + foo[1][0] + foo[1][1]
        // we don't optimise detecting constants, this will be done in an optimiser pass

        let mut flattener = Flattener::new();

        let mut statements_flattened = vec![];
        let def = ZirStatement::Definition(
            ZirAssignee::Identifier(Variable::field_array("foo", 4)),
            ArrayExpressionInner::Value(vec![
                ArrayExpressionInner::Value(vec![
                    FieldElementExpression::Number(FieldPrime::from(1)).into(),
                    FieldElementExpression::Number(FieldPrime::from(2)).into(),
                ])
                .annotate(Type::FieldElement, 2)
                .into(),
                ArrayExpressionInner::Value(vec![
                    FieldElementExpression::Number(FieldPrime::from(3)).into(),
                    FieldElementExpression::Number(FieldPrime::from(4)).into(),
                ])
                .annotate(Type::FieldElement, 2)
                .into(),
            ])
            .annotate(Type::array(Type::FieldElement, 2), 2)
            .into(),
        );

        let sum = ZirStatement::Definition(
            ZirAssignee::Identifier(Variable::field_element("bar")),
            FieldElementExpression::Add(
                box FieldElementExpression::Add(
                    box FieldElementExpression::Add(
                        box FieldElementExpression::Select(
                            box ArrayExpressionInner::Select(
                                box ArrayExpressionInner::Identifier("foo".into())
                                    .annotate(Type::array(Type::FieldElement, 2), 2),
                                box FieldElementExpression::Number(FieldPrime::from(0)),
                            )
                            .annotate(Type::FieldElement, 2),
                            box FieldElementExpression::Number(FieldPrime::from(0)),
                        ),
                        box FieldElementExpression::Select(
                            box ArrayExpressionInner::Select(
                                box ArrayExpressionInner::Identifier("foo".into())
                                    .annotate(Type::array(Type::FieldElement, 2), 2),
                                box FieldElementExpression::Number(FieldPrime::from(0)),
                            )
                            .annotate(Type::FieldElement, 2),
                            box FieldElementExpression::Number(FieldPrime::from(1)),
                        ),
                    ),
                    box FieldElementExpression::Select(
                        box ArrayExpressionInner::Select(
                            box ArrayExpressionInner::Identifier("foo".into())
                                .annotate(Type::array(Type::FieldElement, 2), 2),
                            box FieldElementExpression::Number(FieldPrime::from(1)),
                        )
                        .annotate(Type::FieldElement, 2),
                        box FieldElementExpression::Number(FieldPrime::from(0)),
                    ),
                ),
                box FieldElementExpression::Select(
                    box ArrayExpressionInner::Select(
                        box ArrayExpressionInner::Identifier("foo".into())
                            .annotate(Type::array(Type::FieldElement, 2), 2),
                        box FieldElementExpression::Number(FieldPrime::from(1)),
                    )
                    .annotate(Type::FieldElement, 2),
                    box FieldElementExpression::Number(FieldPrime::from(1)),
                ),
            )
            .into(),
        );

        flattener.flatten_statement(&HashMap::new(), &mut statements_flattened, def);

        flattener.flatten_statement(&HashMap::new(), &mut statements_flattened, sum);

        assert_eq!(
            statements_flattened[4],
            FlatStatement::Definition(
                FlatVariable::new(4),
                FlatExpression::Add(
                    box FlatExpression::Add(
                        box FlatExpression::Add(
                            box FlatExpression::Identifier(FlatVariable::new(0)),
                            box FlatExpression::Identifier(FlatVariable::new(1)),
                        ),
                        box FlatExpression::Identifier(FlatVariable::new(2))
                    ),
                    box FlatExpression::Identifier(FlatVariable::new(3)),
                )
            )
        );
    }

    #[test]
    fn array_if() {
        // if 1 == 1 then [1] else [3] fi
        let with_arrays = {
            let mut flattener = Flattener::new();
            let mut statements_flattened = vec![];

            let e = ArrayExpressionInner::IfElse(
                box BooleanExpression::FieldEq(
                    box FieldElementExpression::Number(FieldPrime::from(1)),
                    box FieldElementExpression::Number(FieldPrime::from(1)),
                ),
                box ArrayExpressionInner::Value(vec![FieldElementExpression::Number(
                    FieldPrime::from(1),
                )
                .into()])
                .annotate(Type::FieldElement, 1),
                box ArrayExpressionInner::Value(vec![FieldElementExpression::Number(
                    FieldPrime::from(3),
                )
                .into()])
                .annotate(Type::FieldElement, 2),
            )
            .annotate(Type::FieldElement, 1);

            (
                flattener.flatten_array_expression::<FieldElementExpression<_>>(
                    &HashMap::new(),
                    &mut statements_flattened,
                    e,
                )[0]
                .clone(),
                statements_flattened,
            )
        };

        let without_arrays = {
            let mut statements_flattened = vec![];
            let mut flattener = Flattener::new();
            // if 1 == 1 then 1 else 3 fi
            let e = FieldElementExpression::IfElse(
                box BooleanExpression::FieldEq(
                    box FieldElementExpression::Number(FieldPrime::from(1)),
                    box FieldElementExpression::Number(FieldPrime::from(1)),
                ),
                box FieldElementExpression::Number(FieldPrime::from(1)),
                box FieldElementExpression::Number(FieldPrime::from(3)),
            );

            (
                flattener.flatten_field_expression(&HashMap::new(), &mut statements_flattened, e),
                statements_flattened,
            )
        };

        assert_eq!(with_arrays, without_arrays);
    }

    #[test]
    fn next_variable() {
        let mut flattener: Flattener<FieldPrime> = Flattener::new();
        assert_eq!(
            vec![FlatVariable::new(0)],
            flattener.use_variable(&Variable::field_element("a"))
        );
        assert_eq!(
            flattener.layout.get(&"a".into()),
            Some(&vec![FlatVariable::new(0)])
        );
        assert_eq!(
            vec![FlatVariable::new(1)],
            flattener.use_variable(&Variable::field_element("a"))
        );
        assert_eq!(
            flattener.layout.get(&"a".into()),
            Some(&vec![FlatVariable::new(1)])
        );
        assert_eq!(
            vec![FlatVariable::new(2)],
            flattener.use_variable(&Variable::field_element("a"))
        );
        assert_eq!(
            flattener.layout.get(&"a".into()),
            Some(&vec![FlatVariable::new(2)])
        );
    }
}<|MERGE_RESOLUTION|>--- conflicted
+++ resolved
@@ -348,11 +348,7 @@
                     // add a directive to get the bits
                     statements_flattened.push(FlatStatement::Directive(FlatDirective::new(
                         lhs_bits_be.clone(),
-<<<<<<< HEAD
-                        Solver::bits(T::get_required_bits()),
-=======
                         Solver::bits(safe_width),
->>>>>>> 6bee1f89
                         vec![lhs_id],
                     )));
 
@@ -399,11 +395,7 @@
                     // add a directive to get the bits
                     statements_flattened.push(FlatStatement::Directive(FlatDirective::new(
                         rhs_bits_be.clone(),
-<<<<<<< HEAD
-                        Solver::bits(T::get_required_bits()),
-=======
                         Solver::bits(safe_width),
->>>>>>> 6bee1f89
                         vec![rhs_id],
                     )));
 
@@ -456,11 +448,7 @@
                 // add a directive to get the bits
                 statements_flattened.push(FlatStatement::Directive(FlatDirective::new(
                     sub_bits_be.clone(),
-<<<<<<< HEAD
-                    Solver::bits(T::get_required_bits()),
-=======
                     Solver::bits(bit_width),
->>>>>>> 6bee1f89
                     vec![subtraction_result.clone()],
                 )));
 
@@ -688,6 +676,7 @@
                         .get_field_unchecked()
                 })
                 .collect();
+
             return vec![FlatUExpression::with_bits(param_expressions)];
         }
 
@@ -1569,18 +1558,23 @@
                             statements_flattened,
                             &key.id,
                             var_types,
-                            exprs,
+                            exprs.clone(),
                         );
 
                         let rhs = rhs_flattened.into_iter();
 
-                        let vars = vars.into_iter().map(|v| self.use_variable(&v));
+                        let vars: Vec<_> = vars.into_iter().map(|v| self.use_variable(&v)).collect();
 
                         statements_flattened.extend(
-                            vars.zip(rhs).map(|(v, r)| {
-                                FlatStatement::Definition(v, r.get_field_unchecked())
+                            vars.iter().zip(rhs).map(|(v, r)| {
+                                FlatStatement::Definition(*v, r.get_field_unchecked())
                             }),
                         );
+
+                        if key.id == "_U32_FROM_BITS" {
+                            let bits = exprs.into_iter().map(|e| self.flatten_expression(symbols, statements_flattened, e).get_field_unchecked()).collect();
+                            self.bits_cache.insert(vars[0].clone().into(), bits);
+                        }
                     }
                 }
             }
