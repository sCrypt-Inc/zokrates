--- conflicted
+++ resolved
@@ -77,17 +77,10 @@
       return zokrates.export_solidity_verifier(vk);
     },
     utils: {
-<<<<<<< HEAD
       formatProof: (proof) => {
         return zokrates.format_proof(proof);
       }
     }
-=======
-      formatProof: (proof, options) => {
-        return zokrates.format_proof(proof, options);
-      },
-    },
->>>>>>> 5d800876
   };
 
   const withOptions = (options) => {
@@ -111,14 +104,8 @@
       exportSolidityVerifier: (vk) =>
         defaultProvider.exportSolidityVerifier(vk),
       utils: {
-<<<<<<< HEAD
         formatProof: (proof) => defaultProvider.utils.formatProof(proof),
       }
-=======
-        formatProof: (proof) =>
-          defaultProvider.utils.formatProof(proof, options),
-      },
->>>>>>> 5d800876
     };
   };
 
