# Changelog
All notable changes to this project will be documented in this file.

## [Unreleased]
https://github.com/Zokrates/ZoKrates/compare/latest...develop

<<<<<<< HEAD

## [0.8.0-scrypt] - 2022-07-31

### Release
- https://github.com/Zokrates/ZoKrates/releases/tag/0.8.0-scrypt <!-- markdown-link-check-disable-line -->

### Changes
- Add `export-verifier-scrypt` command
=======
## [0.8.2] - 2022-09-05

### Release
- https://github.com/Zokrates/ZoKrates/releases/tag/0.8.2 <!-- markdown-link-check-disable-line -->

### Changes
- Make return statement optional if no returns are expected (#1222, @dark64)
- Add a casting utility module to stdlib (#1215, @dark64)
- Introduce dead code elimination (#1206, @schaeff)
- Add magic square in javascript example to the book (#1198, @dark64)
- Fix circom r1cs export to avoid generating unverified proofs (#1220, @schaeff)
- Allow shadowing (#1193, @schaeff)

## [0.8.1] - 2022-08-22

### Release
- https://github.com/Zokrates/ZoKrates/releases/tag/0.8.1 <!-- markdown-link-check-disable-line -->

### Changes
- Error out at compile time if the type of a logged value could not be inferred (#1209, @dark64)
- Add `backend` option in `zokrates-js`, bring back bellman, add a log writer to support printing logs in js (#1199, @dark64)
- Fix padding bug in keccak implementation, add support for keccak-224 and sha3-224 (#1197, @dark64)
- Update syntax highlighters (#1195, @schaeff)
- Avoid validity checks on the deserialization of the proving key to improve proving time (#1192, @dark64)
>>>>>>> 9d04dca6

## [0.8.0] - 2022-07-07

### Release
- https://github.com/Zokrates/ZoKrates/releases/tag/0.8.0 <!-- markdown-link-check-disable-line -->

### Changes
- Drop support for PGHR13 proving scheme (#1181, @schaeff)
- Use signature output for constant parameter inference (#1172, @dark64)
- Add log statements to the language (#1171, @schaeff)
- Remove multiple returns (#1170, @dark64)
- Introduce the `mut` keyword and make variables immutable by default (#1168, @schaeff)
- Drop support for libsnark (#1153, @schaeff)
- Split codebase into smaller crates (#1151, @schaeff)
- Introduce curly bracket based syntax, use a semicolon to separate statements, change the syntax of `if-else` expression (#1121, @dark64)
- Optionally export snarkjs artifacts (#1143, @schaeff)
- Fix constant inlining for tuples (#1169, @dark64)
- Change the default backend to `ark` in the CLI (#1165, @dark64)

## [0.7.14] - 2022-05-31

### Release
- https://github.com/Zokrates/ZoKrates/releases/tag/0.7.14 <!-- markdown-link-check-disable-line -->

### Changes
- Add curve and scheme to the verification key and proof, detect these parameters on `verify`, `print-proof`, and `export-verifier` (#1152, @schaeff)
- Fix `one_liner.sh` script not resolving latest github tag (#1146, @dark64)
- Fix instructions to build from source (#1141, @schaeff)
- Fix keccak padding issue, allow arbitrary input size (#1139, @dark64)
- Fix tuple assignment when rhs is a conditional (#1138, @dark64)

## [0.7.13] - 2022-04-18

### Release
- https://github.com/Zokrates/ZoKrates/releases/tag/0.7.13 <!-- markdown-link-check-disable-line -->

### Changes
- Add proof formatting utility to zokrates-js (#1131, @dark64)
- Fix panic in some range checks over unsigned integers (#1129, @schaeff)
- Support selection of scheme and curve in `zokrates-js` (#1057, @dark64)

## [0.7.12] - 2022-04-11

### Release
- https://github.com/Zokrates/ZoKrates/releases/tag/0.7.12 <!-- markdown-link-check-disable-line -->

### Changes
- Handle unconstrained variables gracefully (#1120, @schaeff)
- Show the constraint count after successful compilation (again!) (#1119, @schaeff)
- Add support for EVM verification of the Marlin proof system (#1103, @nirvantyagi)
- Output structured data for Marlin artifacts (#1035, @schaeff)
- Add sha256 with padding for arbitrary input size to stdlib (#1114, @dark64)
- Add support for tuples (#1081, @schaeff)
- Fix encoding issue causing invalid values on u64 inputs in js environment (#1098, @dark64)
- Use optimized range check in assertions (#1080, @dark64)

## [0.7.11] - 2022-01-21

### Release
- https://github.com/Zokrates/ZoKrates/releases/tag/0.7.11 <!-- markdown-link-check-disable-line -->

### Changes
- Improve Merkle tree examples (#1077, @schaeff)
- Support for the `groth16` scheme using the ark backend, support the usage of the `bls12_381` curve with the `gm17` and `marlin` scheme (#1071, @dark64)
- Fix out of memory issues in `zokrates-js` (#1083, @dark64)
- Improve `inspect` command to include information about constraint count and curve (#1072, @dark64)

## [0.7.10] - 2021-12-16

### Release
- https://github.com/Zokrates/ZoKrates/releases/tag/0.7.10 <!-- markdown-link-check-disable-line -->

### Changes
- Fix building issue with `aarch64-apple-darwin` target (M1) (#1074, @dark64)

## [0.7.9] - 2021-12-14

### Release
- https://github.com/Zokrates/ZoKrates/releases/tag/0.7.9 <!-- markdown-link-check-disable-line -->

### Changes
- Add support for trusted setup ceremony using multi-party contribution (MPC) protocol (#1044, @dark64)
- Use ark-ff under the hood for optimized field operations (#1061, @schaeff)
- Reduce compiler memory usage using iterators, change the serialization format to CBOR (#1041, @schaeff)
- Improve the performance of the bit decomposition solver (#1062, @schaeff)

## [0.7.8] - 2021-11-23

### Release
- https://github.com/Zokrates/ZoKrates/releases/tag/0.7.8 <!-- markdown-link-check-disable-line -->

### Changes
- Fix reduction of constants (#1050, @schaeff)
- Implement type aliasing (#982, @dark64)
- Remove confusing returns (#1037, @schaeff)
- Reduce cost of dynamic comparison (#1025, @schaeff)
- Fix false positives and false negatives in struct generic inference (#1016, @schaeff)
- Make field to uint casts truncate values bigger than uint max (#997, @dark64)
- Add Marlin proving scheme to the backend table in the book (#1034, @schaeff)
- Fail at compile time when complex types are known not to be equal (#1032, @schaeff)
- Allow more postfix expressions, exit gracefully when trying to call anything else than an identifier (#1030, @schaeff)
- Add optional message to assert statement (#1012, @dark64)
- Introduce ternary operator (#1010, @dark64)

## [0.7.7] - 2021-10-04

### Release
- https://github.com/Zokrates/ZoKrates/releases/tag/0.7.7 <!-- markdown-link-check-disable-line -->

### Changes
- Reduce the deployment cost of the g16 and pghr13 verifiers (#1008, @m1cm1c)
- Make operators table more clear in the book (#1017, @dark64)
- Allow calls in constant definitions (#975, @schaeff)
- Handle out of bound accesses gracefully (#1013, @schaeff)
- Improve error message on unconstrained variable detection (#1015, @dark64)
- Apply propagation in ZIR (#957, @dark64)
- Fail on mistyped constants (#974, @schaeff)
- Graceful error handling on unconstrained variable detection (#977, @dark64)
- Fix incorrect propagation of spreads (#987, @schaeff)
- Add range semantics to docs (#992, @dark64)
- Fix invalid cast to `usize` which caused wrong values in 32-bit environments (#998, @dark64)

## [0.7.6] - 2021-08-16

### Release
- https://github.com/Zokrates/ZoKrates/releases/tag/0.7.6 <!-- markdown-link-check-disable-line -->

### Changes
- Fix stack overflow when testing equality on large arrays (#969, @schaeff)
- Make the stdlib `unpack` function safe against overflows of bit decompositions for any size of output, introduce `unpack_unchecked` for cases that do not require determinism (#955, @schaeff)
- Add explicit function generic parameters to docs (#962, @schaeff)
- Add gm17 verifier to stdlib for bw6_761 (#948, @schaeff)
- Enable constant generics on structs (#945, @schaeff)
- Use constants in the standard library, make `mimcSponge` implementation generic (#942, @dark64)
- Fix constant range check in uint lt check (#954, @schaeff)
- Add compiler logs (#950, @schaeff)
- Fix state corruption in the constant inliner (#949, @schaeff)
- Fix abi encoder bug for struct values where the members are encoded in the wrong order (#947, @schaeff)
- Bump Solidity version to latest breaking release and use Solidity's ABI v2. This means that the `export-verifier` CLI flag to choose the ABI coder was removed. (#844, @leonardoalt)

## [0.7.5] - 2021-07-10

### Release
- https://github.com/Zokrates/ZoKrates/releases/tag/0.7.5 <!-- markdown-link-check-disable-line -->

### Changes
- Allow field inputs in hexadecimal form in case the abi specification is used (#932, @dark64)
- Add hints to runtime errors (#931, @schaeff)
- Reduce cost of variable memory access (#930, @schaeff)
- Add support for the Marlin proving scheme (#927, @schaeff)
- Add a CLI option `generate-smtlib2` to output the compiled IR as an SMT formula. (#919, @leonardoalt)
- Introduce the `snark_verify_bls12_377` embed for one-layer composition of SNARK proofs (over `BLS12-377`/`BW6-761` pair of curves where `BW6-761` is used as an outer curve to `BLS12-377`) (#918, @dark64)
- Add details to for-loop documentation (#924, @schaeff)

## [0.7.4] - 2021-06-17

### Release
- https://github.com/Zokrates/ZoKrates/releases/tag/0.7.4 <!-- markdown-link-check-disable-line -->

### Changes
- Add `FIELD_SIZE_IN_BITS`, `FIELD_MIN` and `FIELD_MAX` constants to `field` stdlib module (#917, @dark64)
- Fix crash on import of functions containing constants (#913, @schaeff)
- Change endianness in keccak, sha3 and blake2s hash algorithms to big endian (#906, @dark64)
- Documentation improvements, move examples to a separate section, remove deprecated `--light` flag used in a rng tutorial, add a simple file system resolver example to zokrates.js docs (#914, @dark64)
- Fixed deserialization logic in the zokrates.js that caused issues on cli-compiled binaries (#912, @dark64)
- Reduce the cost of conditionals (#907, @schaeff)
- Improve propagation on if-else expressions when consequence and alternative are equal (#905, @schaeff)
- Fix access to constant in local function call (#910, @schaeff)
- Fix parsing of the left hand side of definitions (#896, @schaeff)
- Fix variable write remover when isolating branches (#904, @schaeff)
- Introduce a limit of 2**20 for for-loop sizes (#902, @schaeff)
- Run compilation test on RNG tutorial and fix bugs (#881, @axic)

## [0.7.3] - 2021-05-19

### Release
- https://github.com/Zokrates/ZoKrates/releases/tag/0.7.3

### Changes
- Remove substitution in `one_liner.sh` script which caused `Bad substitution` error with `sh`/`dash` (#877, @dark64)
- Put branch isolator behind a compilation flag in the static analyzer (#877, @dark64)

## [0.7.2] - 2021-05-18

### Release
- https://github.com/Zokrates/ZoKrates/releases/tag/0.7.2

### Changes
- Isolate branch panics: only panic in a branch if it's being logically executed (#865, @schaeff)
- Support the use of constants in struct and function declarations (#864, @dark64)
- Relax ordering of symbol declarations (#863, @dark64)
- Update `one_liner.sh` script to support arm64 architecture (#861, @dark64)
- Fix crash when updating a constant struct member to another constant (#855, @schaeff)
- Fix treatment of uint subtraction involving constants (bug) (#852, @schaeff)
- Add uint to abi docs (#848, @schaeff)
- Remove side effects on complex types (bug) (#847, @schaeff)
- Fix crash on struct member type mismatch (#846, @schaeff)
- Fix nested struct access crash (#845, @schaeff)
- Make error formatting consistent (#843, @schaeff)

## [0.7.1] - 2021-04-30

### Release
- https://github.com/Zokrates/ZoKrates/releases/tag/0.7.1

### Changes
- Fix integer inference on repeat operators (#834, @schaeff)
- Introduce constant definitions to the language (`const` keyword) (#792, @dark64)
- Introduce constant range checks for checks of the form `x < c` where `p` is a compile-time constant, also for other comparison operators. This works for any `x` and `p`, unlike dynamic `x < y` comparison (#761, @schaeff)
- Handle errors more gracefully in propagation step where applicable (#832, @dark64)
- Add interactive prompt before overwriting existing files in the `one_liner.sh` script (#831, @dark64)
- Add a custom panic hook to handle internal compiler errors more gracefully (#829, @dark64)
- Make command line errors compatible with editor cmd+click (#828, @schaeff)
- Make function definitions more permissive, and move ambiguity checks to call sites and improve them (#826, @schaeff)
- Detect assertion failures at compile time on constant expressions (#823, @dark64)
- Make function selection stricter in function calls (#822, @schaeff)
- Add the ability to import multiple symbols in a single import statement (#809, @dark64)
- Add [poseidon](https://www.poseidon-hash.info/) zk-friendly hashing algorithm to stdlib (#806, @dark64)
- Allow optional underscore before type suffix (e.g. `42_u32`) (#800, @dark64)
- Accept explicit generic parameters outside of definitions (#798, @schaeff)

## [0.7.0] - 2021-04-09

### Release
- https://github.com/Zokrates/ZoKrates/releases/tag/0.7.0

### Changes
- Re-export embed functions as stdlib modules, add field to uint casts to stdlib (#801, @dark64)
- Change left `<<` and right `>>` shifts to take `u32` as a second parameter (#783, @schaeff)
- Introduce u64 type, add keccak{256,384,512} and sha3{256,384,512} hash functions to stdlib (#772, @dark64)
- Add negative `-` and positive `+` unary operators, restricting accepted expressions in some places (exponent) to allow for better parsing (#762, @schaeff)
- Make embed functions generic, enabling unpacking to any width at minimal cost (#754, @schaeff)
- Add global `--verbose` flag to CLI for verbose logging, add `--ztf` flag to `compile` command, deprecate `--light` flag as its behaviour is now a default. (#751, @dark64)
- Introduce constant generics for `u32` values. Introduce literal inference (#695, @schaeff)

## [0.6.4] - 2021-03-19
### Release
- https://github.com/Zokrates/ZoKrates/releases/tag/0.6.4

### Changes
- re-include embeds for a slightly cheaper sha256
- remove array ssa
- add flag to allow unconstrained variables
- better flattening of conjunctions
- put backends behind features
- accept any assignee in multidef
- minor performance and stability improvements

For older releases and changes, visit https://github.com/Zokrates/ZoKrates/releases.<|MERGE_RESOLUTION|>--- conflicted
+++ resolved
@@ -4,16 +4,6 @@
 ## [Unreleased]
 https://github.com/Zokrates/ZoKrates/compare/latest...develop
 
-<<<<<<< HEAD
-
-## [0.8.0-scrypt] - 2022-07-31
-
-### Release
-- https://github.com/Zokrates/ZoKrates/releases/tag/0.8.0-scrypt <!-- markdown-link-check-disable-line -->
-
-### Changes
-- Add `export-verifier-scrypt` command
-=======
 ## [0.8.2] - 2022-09-05
 
 ### Release
@@ -38,7 +28,6 @@
 - Fix padding bug in keccak implementation, add support for keccak-224 and sha3-224 (#1197, @dark64)
 - Update syntax highlighters (#1195, @schaeff)
 - Avoid validity checks on the deserialization of the proving key to improve proving time (#1192, @dark64)
->>>>>>> 9d04dca6
 
 ## [0.8.0] - 2022-07-07
 
